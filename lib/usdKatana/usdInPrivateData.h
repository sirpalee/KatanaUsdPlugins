//
// Copyright 2016 Pixar
//
// Licensed under the Apache License, Version 2.0 (the "Apache License")
// with the following modification; you may not use this file except in
// compliance with the Apache License and the following modification to it:
// Section 6. Trademarks. is deleted and replaced with:
//
// 6. Trademarks. This License does not grant permission to use the trade
//    names, trademarks, service marks, or product names of the Licensor
//    and its affiliates, except as required to comply with Section 4(c) of
//    the License and to reproduce the content of the NOTICE file.
//
// You may obtain a copy of the Apache License at
//
//     http://www.apache.org/licenses/LICENSE-2.0
//
// Unless required by applicable law or agreed to in writing, software
// distributed under the Apache License with the above modification is
// distributed on an "AS IS" BASIS, WITHOUT WARRANTIES OR CONDITIONS OF ANY
// KIND, either express or implied. See the Apache License for the specific
// language governing permissions and limitations under the Apache License.
//
#ifndef PXRUSDKATANA_USDIN_PRIVATEDATA_H
#define PXRUSDKATANA_USDIN_PRIVATEDATA_H

#include "pxr/pxr.h"
#include "usdKatana/usdInArgs.h"

#include "api.h"

#include "pxr/usd/usd/prim.h"
#include "pxr/usd/usdShade/materialBindingAPI.h"

#include <FnGeolib/op/FnGeolibOp.h>
#include <memory>

PXR_NAMESPACE_OPEN_SCOPE


/// \brief Private data for each non-root invocation of \c PxrUsdIn. 
///
/// \sa PxrUsdKatanaUsdInArgs
class PxrUsdKatanaUsdInPrivateData : public Foundry::Katana::GeolibPrivateData
{

public:
    /// \brief Material specialization hierarchy for Usd shading.
    struct MaterialHierarchy {
        std::map<SdfPath, SdfPath> baseMaterialPath;
        // Maintain order of derivedMaterials, for presentation.
        std::map<SdfPath, std::vector<SdfPath>> derivedMaterialPaths;
    };

<<<<<<< HEAD
    /// \brief Pair for associating a USD time with a Katana time.
    struct UsdKatanaTimePair {
        bool operator==(const UsdKatanaTimePair& o) const {
            return usdTime == o.usdTime && katanaTime == o.katanaTime;
        }
        bool operator!=(const UsdKatanaTimePair& o) const {
            return !(*this == o);
        }

        double usdTime;
        double katanaTime;
    };

    PxrUsdKatanaUsdInPrivateData(
=======
    USDKATANA_API PxrUsdKatanaUsdInPrivateData(
>>>>>>> ef380bbd
            const UsdPrim& prim,
            PxrUsdKatanaUsdInArgsRefPtr usdInArgs,
            const PxrUsdKatanaUsdInPrivateData* parentData = NULL);

    virtual ~PxrUsdKatanaUsdInPrivateData()
    {
        delete _extGb;
    }

    const UsdPrim& GetUsdPrim() const {
        return _prim;
    }

    const PxrUsdKatanaUsdInArgsRefPtr GetUsdInArgs() const {
        return _usdInArgs;
    }

    const SdfPath& GetInstancePath() const {
        return _instancePath;
    }

    const SdfPath& GetMasterPath() const {
        return _masterPath;
    }

    const double GetCurrentTime() const {
        return _currentTime;
    }

    const double GetShutterOpen() const {
        return _shutterOpen;
    }

    const double GetShutterClose() const {
        return _shutterClose;
    }


    const bool hasOutputTarget(const std::string& renderer) const {
        return _outputTargets.find(renderer) != _outputTargets.end();
    }

    const std::set<std::string>& GetOutputTargets(std::string renderer) const {
        return _outputTargets;
    }

    /// \brief Return true if motion blur is backward.
    ///
    /// PxrUsdIn supports both forward and backward motion blur. Motion
    /// blur is considered backward if multiple samples are requested
    /// and the first specified sample is later than the last sample.
    const bool IsMotionBackward() const;

<<<<<<< HEAD
    /// \brief Return frame-relative sample times based on how the given
    ///        attribute is sampled with respect to the shutter range.
    ///        If an attribute is not provided, the motion sample times
    ///        specified at a parent location or the default motion sample
    ///        times as specified via the usdInArgs will be used.
    ///
    /// If motion is desired and the given attribute does not have samples
    /// authored within the shutter range, the closest samples to the shutter
    /// boundary will be used for determining the result. If no closest samples
    /// could be found, a single sample time (no motion) will be returned,
    /// unless \p fallBackToShutterBoundary is true, in which case the shutter
    /// start time and/or end time will be used.
    ///
    /// This utility respects the notion of motion sample times overrides
    /// as specified in the usdInArgs' session data. Motion sample times
    /// overrides take precedence over any of the aforementioned logic.
    ///
    const std::vector<double> GetMotionSampleTimes(
        const UsdAttribute& attr = UsdAttribute(),
        bool fallBackToShutterBoundary = false) const;
=======
    USDKATANA_API const std::vector<double> GetMotionSampleTimes(
        const UsdAttribute& attr = UsdAttribute()) const;
>>>>>>> ef380bbd

    /// \brief Returns a list of <usd, katana> times for use in clients that
    ///        wish to multi-sample USD data and build corresponding Katana 
    ///        attributes.
<<<<<<< HEAD
    std::vector<UsdKatanaTimePair> GetUsdAndKatanaTimes(
=======
    std::vector<std::pair<double, double> > GetUsdAndKatanaTimes(
>>>>>>> ef380bbd
        const UsdAttribute& attr = UsdAttribute()) const;


    /// \brief Allows a registered op or location decorator function to set
    ///        share and accumulate state during traversal.
    void setExtensionOpArg(const std::string & name,
                FnAttribute::Attribute attr) const;

    /// \brief Allows a registered op or location decorator function to
    ///        retrieve state accumulated during traversal. Arguments set via
    ///        previous consumer's calls to setExtensionOpArg are visible as
    ///        part of the opArgs sent in the op or function.
    FnAttribute::Attribute getExtensionOpArg(const std::string & name,
                FnAttribute::GroupAttribute opArgs) const;

    /// \brief Called by the hosting op to flush the results of
    ///        setExtensionOpArg and apply back onto the provided opArgs.
    ///        NOTE: This should not be called by an executed op or function as
    ///              it's intended for use the callers of those. 
<<<<<<< HEAD
    FnAttribute::GroupAttribute updateExtensionOpArgs(
=======
    USDKATANA_API FnAttribute::GroupAttribute updateExtensionOpArgs(
>>>>>>> ef380bbd
            FnAttribute::GroupAttribute opArgs) const;
    
    
    /// \brief Access to shared caches relevant to efficient binding of
    ///        materials across the hierarchy.
    UsdShadeMaterialBindingAPI::CollectionQueryCache *
    GetCollectionQueryCache() const;
    UsdShadeMaterialBindingAPI::BindingsCache *
    GetBindingsCache() const;
    


    /// \brief extract private data from either the interface (its natural
    ///        location) with room for future growth
<<<<<<< HEAD
    static PxrUsdKatanaUsdInPrivateData * GetPrivateData(
=======
    USDKATANA_API static PxrUsdKatanaUsdInPrivateData * GetPrivateData(
>>>>>>> ef380bbd
            const FnKat::GeolibCookInterface& interface);

private:

    UsdPrim _prim;

    PxrUsdKatanaUsdInArgsRefPtr _usdInArgs;

    SdfPath _instancePath;
    SdfPath _masterPath;

    double _currentTime;
    double _shutterOpen;
    double _shutterClose;

    std::vector<double> _motionSampleTimesOverride;
    std::vector<double> _motionSampleTimesFallback;

    std::set<std::string> _outputTargets;
    
    mutable FnAttribute::GroupBuilder * _extGb;



    typedef std::shared_ptr<UsdShadeMaterialBindingAPI::CollectionQueryCache>
            _CollectionQueryCachePtr;
    typedef std::shared_ptr<UsdShadeMaterialBindingAPI::BindingsCache>
            _BindingsCachePtr;

    _CollectionQueryCachePtr _collectionQueryCache;
    _BindingsCachePtr _bindingsCache;


};


PXR_NAMESPACE_CLOSE_SCOPE

#endif // PXRUSDKATANA_USDIN_PRIVATEDATA_H<|MERGE_RESOLUTION|>--- conflicted
+++ resolved
@@ -1,3 +1,9 @@
+// These files began life as part of the main USD distribution
+// https://github.com/PixarAnimationStudios/USD.
+// In 2019, Foundry and Pixar agreed Foundry should maintain and curate
+// these plug-ins, and they moved to
+// https://github.com/TheFoundryVisionmongers/katana-USD
+// under the same Modified Apache 2.0 license, as shown below.
 //
 // Copyright 2016 Pixar
 //
@@ -52,7 +58,6 @@
         std::map<SdfPath, std::vector<SdfPath>> derivedMaterialPaths;
     };
 
-<<<<<<< HEAD
     /// \brief Pair for associating a USD time with a Katana time.
     struct UsdKatanaTimePair {
         bool operator==(const UsdKatanaTimePair& o) const {
@@ -66,10 +71,7 @@
         double katanaTime;
     };
 
-    PxrUsdKatanaUsdInPrivateData(
-=======
     USDKATANA_API PxrUsdKatanaUsdInPrivateData(
->>>>>>> ef380bbd
             const UsdPrim& prim,
             PxrUsdKatanaUsdInArgsRefPtr usdInArgs,
             const PxrUsdKatanaUsdInPrivateData* parentData = NULL);
@@ -123,7 +125,6 @@
     /// and the first specified sample is later than the last sample.
     const bool IsMotionBackward() const;
 
-<<<<<<< HEAD
     /// \brief Return frame-relative sample times based on how the given
     ///        attribute is sampled with respect to the shutter range.
     ///        If an attribute is not provided, the motion sample times
@@ -141,22 +142,14 @@
     /// as specified in the usdInArgs' session data. Motion sample times
     /// overrides take precedence over any of the aforementioned logic.
     ///
-    const std::vector<double> GetMotionSampleTimes(
+    USDKATANA_API const std::vector<double> GetMotionSampleTimes(
         const UsdAttribute& attr = UsdAttribute(),
         bool fallBackToShutterBoundary = false) const;
-=======
-    USDKATANA_API const std::vector<double> GetMotionSampleTimes(
-        const UsdAttribute& attr = UsdAttribute()) const;
->>>>>>> ef380bbd
 
     /// \brief Returns a list of <usd, katana> times for use in clients that
     ///        wish to multi-sample USD data and build corresponding Katana 
     ///        attributes.
-<<<<<<< HEAD
     std::vector<UsdKatanaTimePair> GetUsdAndKatanaTimes(
-=======
-    std::vector<std::pair<double, double> > GetUsdAndKatanaTimes(
->>>>>>> ef380bbd
         const UsdAttribute& attr = UsdAttribute()) const;
 
 
@@ -176,11 +169,7 @@
     ///        setExtensionOpArg and apply back onto the provided opArgs.
     ///        NOTE: This should not be called by an executed op or function as
     ///              it's intended for use the callers of those. 
-<<<<<<< HEAD
-    FnAttribute::GroupAttribute updateExtensionOpArgs(
-=======
     USDKATANA_API FnAttribute::GroupAttribute updateExtensionOpArgs(
->>>>>>> ef380bbd
             FnAttribute::GroupAttribute opArgs) const;
     
     
@@ -195,11 +184,7 @@
 
     /// \brief extract private data from either the interface (its natural
     ///        location) with room for future growth
-<<<<<<< HEAD
-    static PxrUsdKatanaUsdInPrivateData * GetPrivateData(
-=======
     USDKATANA_API static PxrUsdKatanaUsdInPrivateData * GetPrivateData(
->>>>>>> ef380bbd
             const FnKat::GeolibCookInterface& interface);
 
 private:
