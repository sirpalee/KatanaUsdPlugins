--- conflicted
+++ resolved
@@ -1,3 +1,9 @@
+// These files began life as part of the main USD distribution
+// https://github.com/PixarAnimationStudios/USD.
+// In 2019, Foundry and Pixar agreed Foundry should maintain and curate
+// these plug-ins, and they moved to
+// https://github.com/TheFoundryVisionmongers/katana-USD
+// under the same Modified Apache 2.0 license, as shown below.
 //
 // Copyright 2016 Pixar
 //
@@ -81,29 +87,17 @@
 
 public:
 
-<<<<<<< HEAD
-    static UsdKatanaCache& GetInstance() {
-=======
     USDKATANA_API static UsdKatanaCache& GetInstance() {
->>>>>>> ef380bbd
         return TfSingleton<UsdKatanaCache>::GetInstance();
     }
 
     /// Clear all caches
-<<<<<<< HEAD
-    void Flush();
-=======
     USDKATANA_API void Flush();
->>>>>>> ef380bbd
 
     
     /// Get (or create) a cached usd stage with a sessionLayer containing
     /// variant selections and activations (so far)
-<<<<<<< HEAD
-    UsdStageRefPtr GetStage(std::string const& fileName, 
-=======
     USDKATANA_API UsdStageRefPtr GetStage(std::string const& fileName, 
->>>>>>> ef380bbd
                             FnAttribute::GroupAttribute sessionAttr,
                             const std::string & sessionRootLocation,
                             std::string const& ignoreLayerRegex,
@@ -117,21 +111,13 @@
                             bool forcePopulate);
 
     /// Flushes an individual stage if present in the cache
-<<<<<<< HEAD
-    void FlushStage(const UsdStageRefPtr & stage);
-=======
     USDKATANA_API void FlushStage(const UsdStageRefPtr & stage);
->>>>>>> ef380bbd
 
 
 
 
     /// Get (or create) a cached renderer for a given prim path.
-<<<<<<< HEAD
-    UsdImagingGLEngineSharedPtr const& GetRenderer(UsdStageRefPtr const& stage,
-=======
     USDKATANA_API UsdImagingGLEngineSharedPtr const& GetRenderer(UsdStageRefPtr const& stage,
->>>>>>> ef380bbd
                                              UsdPrim const& root,
                                              std::string const& sessionKey);
 
@@ -141,19 +127,11 @@
         const std::string& rootLocation);
 
 
-<<<<<<< HEAD
-    SdfLayerRefPtr FindSessionLayer(
-        const std::string& cacheKey) ;
-    
-    
-    SdfLayerRefPtr FindOrCreateSessionLayer(
-=======
     USDKATANA_API SdfLayerRefPtr FindSessionLayer(
         const std::string& cacheKey) ;
     
     
     USDKATANA_API SdfLayerRefPtr FindOrCreateSessionLayer(
->>>>>>> ef380bbd
         const std::string& sessionAttrXML,
         const std::string& rootLocation);
 
