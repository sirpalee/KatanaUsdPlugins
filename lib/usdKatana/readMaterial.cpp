--- conflicted
+++ resolved
@@ -552,9 +552,6 @@
             {
                 continue;
             }
-<<<<<<< HEAD
-            if (TfStringStartsWith(katanaTerminalName, "glslfx:"))
-=======
 
             if (TfStringStartsWith(katanaTerminalName, "ri:"))
             {
@@ -562,7 +559,6 @@
                 continue;
             }
             else if (TfStringStartsWith(katanaTerminalName, "glslfx:"))
->>>>>>> 63ea1ca7
             {
                 katanaTerminalName = "usd" + katanaTerminalName.substr(7);
                 katanaTerminalName[3] = toupper(katanaTerminalName[3]);
@@ -598,11 +594,7 @@
                 FnKat::StringAttribute(connectedShaderPath.GetName()));
             terminalsBuilder.set(
                 katanaTerminalPortName.c_str(),
-<<<<<<< HEAD
-                FnKat::StringAttribute(katanaTerminalName));
-=======
                 FnKat::StringAttribute(sourceName.GetString()));
->>>>>>> 63ea1ca7
         }
     }
 
