set(PXR_PACKAGE usdKatana)

set(vtKatana_LIBRARY "")
if (NOT ${KATANA_API_VERSION} VERSION_LESS "3.0.0")
    set(vtKatana_LIBRARY "vtKatana")
endif()

pxr_shared_library(${PXR_PACKAGE}
    LIBRARIES
<<<<<<< HEAD
        plug
        gf
        tf
        trace
        vt
        ar
        sdf
        usd
        usdHydra
        usdImaging
        usdImagingGL
        usdShade
        usdSkel
        usdGeom
        usdLux
        usdRi
        usdUI
        usdUtils
        cameraUtil
        hio
        glf
        katanaAttrfncApi
        ${vtKatana_LIBRARY}
        ${Boost_THREAD_LIBRARY} 
=======
        vt
        sdf
        usdHydra
        usdImagingGL
        usdSkel
        usdGeom
        usdRi
        usdUI
        usdUtils
        hio
        katanaPluginApi
        ${vtKatana_LIBRARY}
        Boost::system
>>>>>>> ef380bbd

    PUBLIC_CLASSES
        attrMap
        baseMaterialHelpers
        blindDataObject
        cache
        debugCodes
        locks
        tokens
        lookAPI
        utils

        usdInArgs
        usdInPrivateData
        usdInPluginRegistry

        readBasisCurves
        readBlindData
        readCamera
        readConstraintTarget
        readGprim
        readGeomSubset
        readLight
        readLightFilter
        readMaterial
        readMesh
        readModel
        readNurbsPatch
        readPointInstancer
        readPoints
        readPrim
        readXformable

<<<<<<< HEAD
=======
        bootstrap

>>>>>>> ef380bbd
    PUBLIC_HEADERS
        api.h

    PYMODULE_CPPFILES
        wrapBlindDataObject.cpp
        wrapCache.cpp
        wrapLookAPI.cpp
        module.cpp

    PYMODULE_FILES
        __init__.py

    RESOURCE_FILES
        plugInfo.json
        generatedSchema.usda
        schema.usda:usdKatana/schema.usda
)
<<<<<<< HEAD
=======

# Hack to work around https://github.com/PixarAnimationStudios/USD/issues/738
if(CMAKE_SYSTEM_NAME MATCHES Windows)
set_source_files_properties(cache.cpp PROPERTIES COMPILE_FLAGS "/Od")
endif()
>>>>>>> ef380bbd
<|MERGE_RESOLUTION|>--- conflicted
+++ resolved
@@ -7,32 +7,6 @@
 
 pxr_shared_library(${PXR_PACKAGE}
     LIBRARIES
-<<<<<<< HEAD
-        plug
-        gf
-        tf
-        trace
-        vt
-        ar
-        sdf
-        usd
-        usdHydra
-        usdImaging
-        usdImagingGL
-        usdShade
-        usdSkel
-        usdGeom
-        usdLux
-        usdRi
-        usdUI
-        usdUtils
-        cameraUtil
-        hio
-        glf
-        katanaAttrfncApi
-        ${vtKatana_LIBRARY}
-        ${Boost_THREAD_LIBRARY} 
-=======
         vt
         sdf
         usdHydra
@@ -46,7 +20,6 @@
         katanaPluginApi
         ${vtKatana_LIBRARY}
         Boost::system
->>>>>>> ef380bbd
 
     PUBLIC_CLASSES
         attrMap
@@ -80,11 +53,8 @@
         readPrim
         readXformable
 
-<<<<<<< HEAD
-=======
         bootstrap
 
->>>>>>> ef380bbd
     PUBLIC_HEADERS
         api.h
 
@@ -102,11 +72,8 @@
         generatedSchema.usda
         schema.usda:usdKatana/schema.usda
 )
-<<<<<<< HEAD
-=======
 
 # Hack to work around https://github.com/PixarAnimationStudios/USD/issues/738
 if(CMAKE_SYSTEM_NAME MATCHES Windows)
 set_source_files_properties(cache.cpp PROPERTIES COMPILE_FLAGS "/Od")
-endif()
->>>>>>> ef380bbd
+endif()