//
// Copyright 2016 Pixar
//
// Licensed under the Apache License, Version 2.0 (the "Apache License")
// with the following modification; you may not use this file except in
// compliance with the Apache License and the following modification to it:
// Section 6. Trademarks. is deleted and replaced with:
//
// 6. Trademarks. This License does not grant permission to use the trade
//    names, trademarks, service marks, or product names of the Licensor
//    and its affiliates, except as required to comply with Section 4(c) of
//    the License and to reproduce the content of the NOTICE file.
//
// You may obtain a copy of the Apache License at
//
//     http://www.apache.org/licenses/LICENSE-2.0
//
// Unless required by applicable law or agreed to in writing, software
// distributed under the Apache License with the above modification is
// distributed on an "AS IS" BASIS, WITHOUT WARRANTIES OR CONDITIONS OF ANY
// KIND, either express or implied. See the Apache License for the specific
// language governing permissions and limitations under the Apache License.
//
#include "pxr/pxr.h"
#include "usdKatana/cache.h"
#include "usdKatana/locks.h"
#include "usdKatana/debugCodes.h"

#include "pxr/usd/ar/resolver.h"

#include "pxr/usdImaging/usdImagingGL/engine.h"

#include "pxr/usd/usdUtils/stageCache.h"
#include "pxr/usd/sdf/layer.h"
#include "pxr/usd/sdf/path.h"
#include "pxr/usd/sdf/attributeSpec.h"
#include "pxr/base/trace/trace.h"
#include "pxr/usd/usd/prim.h"
#include "pxr/usd/usd/stageCacheContext.h"

#include "pxr/base/arch/systemInfo.h"
#include "pxr/base/tf/instantiateSingleton.h"

#include <set>
<<<<<<< HEAD
#include <regex.h>
=======
#include <boost/regex.hpp>
>>>>>>> ef380bbd

#include <pystring/pystring.h>

PXR_NAMESPACE_OPEN_SCOPE


TF_INSTANTIATE_SINGLETON(UsdKatanaCache);


namespace
{
    template <typename fnAttrT, typename podT>
    bool AddSimpleTypedSdfAttribute(SdfPrimSpecHandle prim,
            const std::string & attrName, const fnAttrT & valueAttr, 
            const FnAttribute::IntAttribute & forceArrayAttr, 
            SdfValueTypeName scalarType)
    {
        if (!prim)
        {
            return false;
        }
        
        if (!valueAttr.isValid())
        {
            return false;
        }
        
        bool isArray;
        if (forceArrayAttr.isValid()) {
            isArray = forceArrayAttr.getValue();
        }
        else {
            isArray = valueAttr.getNumberOfValues() != 1;
        }
        auto sdfAttr = SdfAttributeSpec::New(prim, attrName,
                isArray ? scalarType.GetArrayType() : scalarType);
        
        if (!sdfAttr)
        {
            return false;
        }
        
        if (isArray)
        {
            VtArray<podT> vtArray;
            
            auto sample = valueAttr.getNearestSample(0.0f);
            vtArray.assign(&sample[0],
                    &sample[0] + valueAttr.getNumberOfValues());
            
            sdfAttr->SetDefaultValue(VtValue(vtArray));
        }
        else
        {
            sdfAttr->SetDefaultValue(
                    VtValue(valueAttr.getValue(typename fnAttrT::value_type(),
                            false)));
        }
        return true;
    }
}

SdfLayerRefPtr& 
UsdKatanaCache::_FindOrCreateSessionLayer(
    FnAttribute::GroupAttribute sessionAttr,
    const std::string& rootLocation) {
    // Grab a reader lock for reading the _sessionKeyCache
    boost::upgrade_lock<boost::upgrade_mutex>
                readerLock(UsdKatanaGetSessionCacheLock());
    
    
    std::string cacheKey = _ComputeCacheKey(sessionAttr, rootLocation);
    
    // Open the usd stage
    SdfLayerRefPtr sessionLayer;
    
    if (_sessionKeyCache.find(cacheKey) == _sessionKeyCache.end())
    {
        boost::upgrade_to_unique_lock<boost::upgrade_mutex>
                    writerLock(readerLock);
        sessionLayer = SdfLayer::CreateAnonymous();
        _sessionKeyCache[cacheKey] = sessionLayer;
        
        
        std::string rootLocationPlusSlash = rootLocation + "/";
        
        
        FnAttribute::GroupAttribute variantsAttr =
                sessionAttr.getChildByName("variants");
        for (int64_t i = 0, e = variantsAttr.getNumberOfChildren(); i != e;
                ++i)
        {
            std::string entryName = FnAttribute::DelimiterDecode(
                    variantsAttr.getChildName(i));
            
            FnAttribute::GroupAttribute entryVariantSets =
                    variantsAttr.getChildByIndex(i);
            
            if (entryVariantSets.getNumberOfChildren() == 0)
            {
                continue;
            }
            
            if (!pystring::startswith(entryName, rootLocationPlusSlash))
            {
                continue;
            }
            
            
            std::string primPath = pystring::slice(entryName,
                    rootLocation.size());
            
            for (int64_t i = 0, e = entryVariantSets.getNumberOfChildren();
                    i != e; ++i)
            {
                std::string variantSetName = entryVariantSets.getChildName(i);
                
                FnAttribute::StringAttribute variantValueAttr =
                        entryVariantSets.getChildByIndex(i);
                if (!variantValueAttr.isValid())
                {
                    continue;
                }
                
                std::string variantSetSelection =
                        variantValueAttr.getValue("", false);
                
                SdfPath varSelPath(primPath);
                
                
                SdfPrimSpecHandle spec = SdfCreatePrimInLayer(
                        sessionLayer, varSelPath.GetPrimPath());
                if (spec)
                {
                    std::pair<std::string, std::string> sel = 
                            varSelPath.GetVariantSelection();
                    spec->SetVariantSelection(variantSetName,
                            variantSetSelection);
                }
            }
        }
        
        
        FnAttribute::GroupAttribute activationsAttr =
                sessionAttr.getChildByName("activations");
        for (int64_t i = 0, e = activationsAttr.getNumberOfChildren(); i != e;
                ++i)
        {
            std::string entryName = FnAttribute::DelimiterDecode(
                    activationsAttr.getChildName(i));
            
            FnAttribute::IntAttribute stateAttr =
                    activationsAttr.getChildByIndex(i);
            
            if (stateAttr.getNumberOfValues() != 1)
            {
                continue;
            }
            
            if (!pystring::startswith(entryName, rootLocationPlusSlash))
            {
                continue;
            }
            
            std::string primPath = pystring::slice(entryName,
                    rootLocation.size());
            
            SdfPath varSelPath(primPath);
            
            SdfPrimSpecHandle spec = SdfCreatePrimInLayer(
                        sessionLayer, varSelPath.GetPrimPath());
            spec->SetActive(stateAttr.getValue());
        }
        
        FnAttribute::GroupAttribute attrsAttr =
                sessionAttr.getChildByName("attrs");
        
        for (int64_t i = 0, e = attrsAttr.getNumberOfChildren(); i != e;
                ++i)
        {
            std::string entryName = FnAttribute::DelimiterDecode(
                    attrsAttr.getChildName(i));
            
            FnAttribute::GroupAttribute entryAttr =
                    attrsAttr.getChildByIndex(i);            
            
            if (!pystring::startswith(entryName, rootLocationPlusSlash))
            {
                continue;
            }
            
            std::string primPath = pystring::slice(entryName,
                    rootLocation.size());
            
            SdfPath varSelPath(primPath);
            
            SdfPrimSpecHandle spec = SdfCreatePrimInLayer(
                        sessionLayer, varSelPath.GetPrimPath());
            
            if (!spec)
            {
                continue;
            }
            
            for (int64_t i = 0, e = entryAttr.getNumberOfChildren(); i != e;
                ++i)
            {
                std::string attrName = entryAttr.getChildName(i);
                FnAttribute::GroupAttribute attrDef =
                        entryAttr.getChildByIndex(i);

                FnAttribute::IntAttribute forceArrayAttr = 
                    attrDef.getChildByName("forceArray");
                
                
                FnAttribute::DataAttribute valueAttr =
                        attrDef.getChildByName("value");
                if (!valueAttr.isValid())
                {
                    continue;
                }
                
                // TODO, additional SdfValueTypes, blocking, metadata
                
                switch (valueAttr.getType())
                {
                case kFnKatAttributeTypeInt:
                {
                    AddSimpleTypedSdfAttribute<
                            FnAttribute::IntAttribute, int>(
                            spec, attrName, valueAttr, forceArrayAttr,
                            SdfValueTypeNames->Int);
                    
                    break;
                }
                case kFnKatAttributeTypeFloat:
                {
                    AddSimpleTypedSdfAttribute<
                            FnAttribute::FloatAttribute, float>(
                            spec, attrName, valueAttr, forceArrayAttr,
                            SdfValueTypeNames->Float);
                    
                    break;
                }
                case kFnKatAttributeTypeDouble:
                {
                    AddSimpleTypedSdfAttribute<
                            FnAttribute::DoubleAttribute, double>(
                            spec, attrName, valueAttr, forceArrayAttr,
                            SdfValueTypeNames->Double);
                    break;
                }
                case kFnKatAttributeTypeString:
                {
                    AddSimpleTypedSdfAttribute<
                            FnAttribute::StringAttribute, std::string>(
                            spec, attrName, valueAttr, forceArrayAttr,
                            SdfValueTypeNames->String);
                    
                    break;
                }
                default:
                    break;
                };
            }
        }
        


        FnAttribute::GroupAttribute metadataAttr =
                sessionAttr.getChildByName("metadata");
        for (int64_t i = 0, e = metadataAttr.getNumberOfChildren(); i != e;
                ++i)
        {            
            std::string entryName = FnAttribute::DelimiterDecode(
                    metadataAttr.getChildName(i));
            
            FnAttribute::GroupAttribute entryAttr =
                    metadataAttr.getChildByIndex(i);            
            
            if (!pystring::startswith(entryName, rootLocationPlusSlash))
            {
                continue;
            }
            
            std::string primPath = pystring::slice(entryName,
                    rootLocation.size());
            
            SdfPath varSelPath(primPath);
            
            SdfPrimSpecHandle spec = SdfCreatePrimInLayer(
                        sessionLayer, varSelPath.GetPrimPath());
            
            if (!spec)
            {
                continue;
            }
            
            
            // Currently support only metadata at the prim level
            FnAttribute::GroupAttribute primEntries =
                    entryAttr.getChildByName("prim");
            for (int64_t i = 0, e = primEntries.getNumberOfChildren(); i < e; ++i)
            {
                FnAttribute::GroupAttribute attrDefGrp =
                        primEntries.getChildByIndex(i);
                std::string attrName = primEntries.getChildName(i);
                
                std::string typeName  = FnAttribute::StringAttribute(
                        attrDefGrp.getChildByName("type")).getValue("", false);
                if (typeName == "SdfInt64ListOp")
                {
                    FnAttribute::IntAttribute valueAttr;
                    
                    SdfInt64ListOp listOp;
                    std::vector<int64_t> itemList;
                    
                    auto convertFnc = [](
                            FnAttribute::IntAttribute intAttr,
                            std::vector<int64_t> & outputItemList)
                    {
                        outputItemList.clear();
                        if (intAttr.getNumberOfValues() == 0)
                        {
                            return;
                        }
                        
                        auto sample = intAttr.getNearestSample(0);
                        outputItemList.reserve(sample.size());
                        outputItemList.insert(outputItemList.end(),
                                sample.begin(), sample.end());
                    };
                    
                    valueAttr = attrDefGrp.getChildByName("listOp.explicit");
                    if (valueAttr.isValid())
                    {
                        convertFnc(valueAttr, itemList);
                        listOp.SetExplicitItems(itemList);
                    }
                    
                    valueAttr = attrDefGrp.getChildByName("listOp.added");
                    if (valueAttr.isValid())
                    {
                        convertFnc(valueAttr, itemList);
                        listOp.SetAddedItems(itemList);
                    }
                    
                    valueAttr = attrDefGrp.getChildByName("listOp.deleted");
                    if (valueAttr.isValid())
                    {
                        convertFnc(valueAttr, itemList);
                        listOp.SetDeletedItems(itemList);
                    }
                    
                    valueAttr = attrDefGrp.getChildByName("listOp.ordered");
                    if (valueAttr.isValid())
                    {
                        convertFnc(valueAttr, itemList);
                        listOp.SetOrderedItems(itemList);
                    }
                    
                    valueAttr = attrDefGrp.getChildByName("listOp.prepended");
                    if (valueAttr.isValid())
                    {
                        convertFnc(valueAttr, itemList);
                        listOp.SetPrependedItems(itemList);
                    }
                    
                    valueAttr = attrDefGrp.getChildByName("listOp.appended");
                    if (valueAttr.isValid())
                    {
                        convertFnc(valueAttr, itemList);
                        listOp.SetAppendedItems(itemList);
                    }
                    
                    spec->SetInfo(TfToken(attrName), VtValue(listOp));
                }
            }
        }

        FnAttribute::StringAttribute dynamicSublayersAttr =
                sessionAttr.getChildByName("subLayers");

        if (dynamicSublayersAttr.getNumberOfValues() > 0){

            FnAttribute::StringAttribute::array_type dynamicSublayers = dynamicSublayersAttr.getNearestSample(0);
            if (dynamicSublayersAttr.getTupleSize() != 2 || 
                dynamicSublayers.size() % 2 != 0){
                TF_CODING_ERROR("sublayers must contain a list of two-tuples [(rootLocation, sublayerIdentifier)]");
            }

            std::set<std::string> subLayersSet;
            std::vector<std::string> subLayers;
            for (size_t i = 0; i<dynamicSublayers.size(); i+=2){
                std::string sublayerRootLocation = dynamicSublayers[i];
                if (sublayerRootLocation == rootLocation && strlen(dynamicSublayers[i+1]) > 0){
                    if (subLayersSet.find(dynamicSublayers[i+1]) == subLayersSet.end()){
                        subLayers.push_back(dynamicSublayers[i+1]);
                        subLayersSet.insert(dynamicSublayers[i+1]);
                    }
                    else
                        TF_CODING_ERROR("Cannot add same sublayer twice.");
                }
            }
            sessionLayer->SetSubLayerPaths(subLayers);
        }
    }
    
    return _sessionKeyCache[cacheKey];
    
}


/* static */
void
UsdKatanaCache::_SetMutedLayers(
    const UsdStageRefPtr &stage, const std::string &layerRegex) 
{
    // Trace this function to track its performance
    TRACE_FUNCTION();

    // Unmute layers that are currently muted, but not requested to be muted
    SdfLayerHandleVector stageLayers = stage->GetUsedLayers();

    bool regexIsEmpty = layerRegex == "" || layerRegex == "^$";
    
<<<<<<< HEAD
    // use a better regex library?
    regex_t regex;
    if (regcomp(&regex, layerRegex.c_str(), REG_EXTENDED))
    {
        TF_WARN("UsdKatanaCache: Invalid ignoreLayerRegex value: %s",
                layerRegex.c_str());
        regexIsEmpty = true;
    }


    regmatch_t* rmatch = 0;
=======
    boost::regex regex(layerRegex);
>>>>>>> ef380bbd

    TF_FOR_ALL(stageLayer, stageLayers)
    {
        SdfLayerHandle layer = *stageLayer;
        if (!layer) {
            continue;
        }
        std::string layerPath = layer->GetRepositoryPath();
        const std::string layerIdentifier = layer->GetIdentifier();

        bool match = false;
        
        if (!regexIsEmpty)
        {
            if (layer && !regexec(
                &regex, 
                layerIdentifier.c_str(), 
                0, rmatch, 0))
            {
                match = true;
            }
        }
        
        if (!match && stage->IsLayerMuted(layerIdentifier)) {
            TF_DEBUG(USDKATANA_CACHE_RENDERER).Msg("{USD RENDER CACHE} "
                                "Unmuting Layer: '%s'\n",
                                layerIdentifier.c_str());
            stage->UnmuteLayer(layerIdentifier);
        }

        if (match && !stage->IsLayerMuted(layerIdentifier)) {
            TF_DEBUG(USDKATANA_CACHE_RENDERER).Msg("{USD RENDER CACHE} "
                    "Muting Layer: '%s'\n",
                    layerIdentifier.c_str());
            stage->MuteLayer(layerIdentifier);
        }
    }
    regfree(&regex);
}

UsdKatanaCache::UsdKatanaCache() 
{
}

void
UsdKatanaCache::Flush()
{
    // Flushing is writing, grab writer locks for the caches.
    boost::unique_lock<boost::upgrade_mutex>
                rendererWriterLock(UsdKatanaGetRendererCacheLock());
    boost::unique_lock<boost::upgrade_mutex>
                sessionWriterLock(UsdKatanaGetSessionCacheLock());

    UsdUtilsStageCache::Get().Clear();
    _sessionKeyCache.clear();
    _rendererCache.clear();
}


static std::string
_ResolvePath(const std::string& path)
{
    return ArGetResolver().Resolve(path);
}

// UsdStage::OpenMasked doesn't participate with the active UsdStageCache.
// Use of a UsdStageCacheRequest subclass lets work with the cache for masked
// stages without having to manually lock.
// 
// The assumption is that external consumers of the UsdStageCache which don't
// go through UsdKatanaCache will take the first otherwise matching stage
// independent of masking or session layer. Those consumers are not typically
// active in the katanaBin process but may be in the render. While the
// interactive process can result in multiple session or mask specific copies
// of the same stage (via interactive edits), that's not likely to be relevant
// to the renderboot process.
//
// NOTE: This does not own the reference to the provided mask so its lifetime
//       must be externally managed.
//
//       Additionally, UsdStagePopulationMask::All() should be sent in for an
//       empty mask. That's only relevant internal to this file as this class
//       is not exposed.
class PxrUsdIn_StageOpenRequest : public UsdStageCacheRequest
{
public:
    
    PxrUsdIn_StageOpenRequest(UsdStage::InitialLoadSet load,
            SdfLayerHandle const &rootLayer,
            SdfLayerHandle const &sessionLayer,
            ArResolverContext const &pathResolverContext,
            const UsdStagePopulationMask & mask
    )
    : _rootLayer(rootLayer)
    , _sessionLayer(sessionLayer)
    , _pathResolverContext(pathResolverContext)
    , _initialLoadSet(load)
    , _mask(mask)
    {}
    
    virtual ~PxrUsdIn_StageOpenRequest(){};
    
    virtual bool IsSatisfiedBy(UsdStageRefPtr const &stage) const
    {
        // NOTE: no need to compare the mask as the session layer key
        //       already incorporates the masks value.
        return _rootLayer == stage->GetRootLayer() &&
            _sessionLayer == stage->GetSessionLayer() &&
            _pathResolverContext == stage->GetPathResolverContext();
    }
    
    virtual bool IsSatisfiedBy(UsdStageCacheRequest const &pending) const
    {
        
        auto req = dynamic_cast<PxrUsdIn_StageOpenRequest const *>(&pending);
        if (!req)
        {
            return false;
        }

        return _rootLayer == req->_rootLayer &&
            _sessionLayer == req->_sessionLayer &&
            _pathResolverContext == req->_pathResolverContext;// &&
            // NOTE: no need to compare the mask as the session layer key
            //       already incorporates the masks value.
            //_mask == req->_mask;
        
    }
    virtual UsdStageRefPtr Manufacture()
    {
        return UsdStage::OpenMasked(_rootLayer, _sessionLayer, 
                            _pathResolverContext,
                            _mask,
                            _initialLoadSet);
    }
    
private:
    SdfLayerHandle _rootLayer;
    SdfLayerHandle _sessionLayer;
    ArResolverContext _pathResolverContext;
    UsdStage::InitialLoadSet _initialLoadSet;
    const UsdStagePopulationMask & _mask;
};


// While the population mask is not part of the session layer, it's delivered
// along with the GroupAttribute which describes the session layer so that
// it's incorporated in the same cache key. Other uses of population masks
// may want to keep the mask mutable for a given stage, PxrUsdIn ensures that
// they are unique copies as it's possible (although usually discouraged) to
// have simultaneous states active at once.
void FillPopulationMaskFromSessionAttr(
        FnAttribute::GroupAttribute sessionAttr,
        const std::string & sessionRootLocation,
        UsdStagePopulationMask & mask)
{
    FnAttribute::StringAttribute maskAttr =
            sessionAttr.getChildByName("mask");
    
    if (maskAttr.getNumberOfValues() > 0)
    {
        std::string rootLocationPlusSlash = sessionRootLocation + "/";
        
        auto values = maskAttr.getNearestSample(0.0f);
        
        for (auto i : values)
        {
            if (!pystring::startswith(i, rootLocationPlusSlash))
            {
                continue;
            }
            
            std::string primPath = pystring::slice(i,
                    sessionRootLocation.size());
            
            mask.Add(SdfPath(primPath));
        }
    }
    
    if (mask.IsEmpty())
    {
        mask = UsdStagePopulationMask::All();
    }
}


UsdStageRefPtr UsdKatanaCache::GetStage(
        std::string const& fileName, 
        FnAttribute::GroupAttribute sessionAttr,
        const std::string & sessionRootLocation,
        std::string const& ignoreLayerRegex,
        bool forcePopulate)
{
    TF_DEBUG(USDKATANA_CACHE_STAGE).Msg(
            "{USD STAGE CACHE} Creating and caching UsdStage for "
            "given filePath @%s@, which resolves to @%s@\n", 
            fileName.c_str(), _ResolvePath(fileName).c_str());

    if (SdfLayerRefPtr rootLayer = SdfLayer::FindOrOpen(fileName)) {
        SdfLayerRefPtr& sessionLayer =
                _FindOrCreateSessionLayer(sessionAttr, sessionRootLocation);

        UsdStageCache& stageCache = UsdUtilsStageCache::Get();

        UsdStagePopulationMask mask;
        FillPopulationMaskFromSessionAttr(
                sessionAttr, sessionRootLocation, mask);
        
        const UsdStage::InitialLoadSet load = 
            (forcePopulate ? UsdStage::LoadAll : UsdStage::LoadNone);

        auto result = stageCache.RequestStage(
                PxrUsdIn_StageOpenRequest(
                    load,
                    rootLayer,
                    sessionLayer,
                    ArGetResolver().GetCurrentContext(),
                    mask));
        
        UsdStageRefPtr stage = result.first;
        
        if (result.second)
        {
            TF_DEBUG(USDKATANA_CACHE_STAGE).Msg(
                    "{USD STAGE CACHE} Loaded stage "
                    "(%s, forcePopulate=%s) "
                    "with UsdStage address '%lx'\n"
                    "and sessionAttr hash '%s'\n",
                    fileName.c_str(),
                    forcePopulate?"true":"false",
                    (size_t)stage.operator->(),
                    sessionAttr.getHash().str().c_str());
            
        }
        else
        {
            TF_DEBUG(USDKATANA_CACHE_STAGE).Msg(
                    "{USD STAGE CACHE} Fetching cached stage "
                    "(%s, forcePopulate=%s) "
                    "with UsdStage address '%lx'\n"
                    "and sessionAttr hash '%s'\n",
                    fileName.c_str(),
                    forcePopulate?"true":"false",
                    (size_t)stage.operator->(),
                    sessionAttr.getHash().str().c_str());
        }
        
        // Mute layers according to a regex.
        _SetMutedLayers(stage, ignoreLayerRegex);

        return stage;

    }
    
    static UsdStageRefPtr NULL_STAGE;
    return NULL_STAGE;
}


UsdStageRefPtr
UsdKatanaCache::GetUncachedStage(std::string const& fileName, 
                            FnAttribute::GroupAttribute sessionAttr,
                            const std::string & sessionRootLocation,
                            std::string const& ignoreLayerRegex,
                            bool forcePopulate)
{
    TF_DEBUG(USDKATANA_CACHE_STAGE).Msg(
            "{USD STAGE CACHE} Creating UsdStage for "
            "given filePath @%s@, which resolves to @%s@\n", 
            fileName.c_str(), _ResolvePath(fileName).c_str());

    if (SdfLayerRefPtr rootLayer = SdfLayer::FindOrOpen(fileName)) {
        SdfLayerRefPtr& sessionLayer =
                _FindOrCreateSessionLayer(sessionAttr, sessionRootLocation);
        
        
        UsdStagePopulationMask mask;
        FillPopulationMaskFromSessionAttr(sessionAttr, sessionRootLocation,
                mask);
        

        const UsdStage::InitialLoadSet load = 
            (forcePopulate ? UsdStage::LoadAll : UsdStage::LoadNone);
        
        // OpenMasked is always uncached
        UsdStageRefPtr const stage = UsdStage::OpenMasked(rootLayer, sessionLayer, 
                ArGetResolver().GetCurrentContext(), mask,
                load);

        TF_DEBUG(USDKATANA_CACHE_STAGE).Msg(
                    "{USD STAGE CACHE} Loaded uncached stage "
                    "(%s, forcePopulate=%s) "
                    "with UsdStage address '%lx'\n"
                    "and sessionAttr hash '%s'\n",
                    fileName.c_str(),
                    forcePopulate?"true":"false",
                    (size_t)stage.operator->(),
                    sessionAttr.getHash().str().c_str());
        
        // Mute layers according to a regex.
        _SetMutedLayers(stage, ignoreLayerRegex);

        return stage;

    }
    
    return UsdStageRefPtr();
    
    
}


void UsdKatanaCache::FlushStage(const UsdStageRefPtr & stage)
{
    UsdStageCache& stageCache = UsdUtilsStageCache::Get();
    
    stageCache.Erase(stage);
}


UsdImagingGLEngineSharedPtr const& 
UsdKatanaCache::GetRenderer(UsdStageRefPtr const& stage,
                            UsdPrim const& root,
                            std::string const& sessionKey)
{
    // Grab a reader lock for reading the _rendererCache
    boost::upgrade_lock<boost::upgrade_mutex>
                readerLock(UsdKatanaGetRendererCacheLock());

    // First look for a parent renderer object first.
    std::string const prefix = stage->GetRootLayer()->GetIdentifier() 
                             + "::" + sessionKey + "::";

    std::string key = prefix + root.GetPath().GetString();
    {
        _RendererCache::const_iterator it = _rendererCache.find(key);
        if (it != _rendererCache.end())
            return it->second;
    }
    
    // May 2015: In the future, we might want to look for a renderer
    // cached at the parent prim that we can reuse to render this prim. This
    // would save some time by not creating a new renderer for every prim.
    //
    // UsdImaging does not currently support recycling renderers in this way,
    // so we can't do it yet. It's a non-issue at the moment because we only
    // render proxies at components, not at every prim.
    //
    // For future reference, here is some example code for re-using the renderer
    // from the parent prim:
    //
    // Look for a renderer cached at the parent.
    // std::string parentKey = prefix + root.GetParent().GetPath().GetString();
    // _RendererCache::const_iterator it = _rendererCache.find(parentKey);
    // if (it != _rendererCache.end()) {
    //     TF_DEBUG(USDKATANA_CACHE_RENDERER).Msg("{USD RENDER CACHE} "
    //                         "Inherited renderer '%s' from parent '%s'\n",
    //                                 key.c_str(),
    //                                 parentKey.c_str());
    //     // Protect the _rendererCache for write
    //     boost::upgrade_to_unique_lock<boost::upgrade_mutex>
    //                 writerLock(readerLock);

    //     // Chain the child to the parent;
    //     _rendererCache.insert(std::make_pair(key, it->second));
    //     return it->second;
    // } 

    TF_DEBUG(USDKATANA_CACHE_RENDERER).Msg("{USD RENDER CACHE} "
                                    "New renderer created with key '%s'\n",
                                    key.c_str());

    // Protect the _rendererCache for write
    boost::upgrade_to_unique_lock<boost::upgrade_mutex> writerLock(readerLock);

    // Make a new renderer at the requested path
    SdfPathVector excludedPaths;
    std::pair<_RendererCache::iterator,bool> res  = 
        _rendererCache.insert(std::make_pair(key, 
           UsdImagingGLEngineSharedPtr(new UsdImagingGLEngine(root.GetPath(), 
                                                             excludedPaths))));
    return res.first->second;
}

std::string UsdKatanaCache::_ComputeCacheKey(
    FnAttribute::GroupAttribute sessionAttr,
    const std::string& rootLocation) {
    return FnAttribute::GroupAttribute(
        // replace invalid sessionAttr with empty valid group for consistency
        // with external queries based on "info.usd.outputSession"
        "s", sessionAttr.isValid() ? sessionAttr : FnAttribute::GroupAttribute(true),
        "r", FnAttribute::StringAttribute(rootLocation), true)
        .getHash()
        .str();
}

SdfLayerRefPtr UsdKatanaCache::FindSessionLayer(
    FnAttribute::GroupAttribute sessionAttr,
    const std::string& rootLocation) {
    std::string cacheKey = _ComputeCacheKey(sessionAttr, rootLocation);
    return FindSessionLayer(cacheKey);
}

SdfLayerRefPtr UsdKatanaCache::FindSessionLayer(
    const std::string& cacheKey) {
    boost::upgrade_lock<boost::upgrade_mutex>
                readerLock(UsdKatanaGetSessionCacheLock());
    const auto& it = _sessionKeyCache.find(cacheKey);
    if (it != _sessionKeyCache.end()) {
        return it->second;
    }
    return NULL;
}



SdfLayerRefPtr UsdKatanaCache::FindOrCreateSessionLayer(
        const std::string& sessionAttrXML,
        const std::string& rootLocation)
{
    FnAttribute::GroupAttribute sessionAttr =
            FnAttribute::Attribute::parseXML(sessionAttrXML.c_str());
    
    if (!sessionAttr.isValid())
    {
        sessionAttr = FnAttribute::GroupAttribute(true);
    }
    
    return _FindOrCreateSessionLayer(sessionAttr, rootLocation);
}



PXR_NAMESPACE_CLOSE_SCOPE
<|MERGE_RESOLUTION|>--- conflicted
+++ resolved
@@ -1,3 +1,9 @@
+// These files began life as part of the main USD distribution
+// https://github.com/PixarAnimationStudios/USD.
+// In 2019, Foundry and Pixar agreed Foundry should maintain and curate
+// these plug-ins, and they moved to
+// https://github.com/TheFoundryVisionmongers/katana-USD
+// under the same Modified Apache 2.0 license, as shown below.
 //
 // Copyright 2016 Pixar
 //
@@ -42,11 +48,7 @@
 #include "pxr/base/tf/instantiateSingleton.h"
 
 #include <set>
-<<<<<<< HEAD
-#include <regex.h>
-=======
 #include <boost/regex.hpp>
->>>>>>> ef380bbd
 
 #include <pystring/pystring.h>
 
@@ -473,21 +475,7 @@
 
     bool regexIsEmpty = layerRegex == "" || layerRegex == "^$";
     
-<<<<<<< HEAD
-    // use a better regex library?
-    regex_t regex;
-    if (regcomp(&regex, layerRegex.c_str(), REG_EXTENDED))
-    {
-        TF_WARN("UsdKatanaCache: Invalid ignoreLayerRegex value: %s",
-                layerRegex.c_str());
-        regexIsEmpty = true;
-    }
-
-
-    regmatch_t* rmatch = 0;
-=======
     boost::regex regex(layerRegex);
->>>>>>> ef380bbd
 
     TF_FOR_ALL(stageLayer, stageLayers)
     {
@@ -502,10 +490,7 @@
         
         if (!regexIsEmpty)
         {
-            if (layer && !regexec(
-                &regex, 
-                layerIdentifier.c_str(), 
-                0, rmatch, 0))
+            if (boost::regex_match(layerIdentifier, regex))
             {
                 match = true;
             }
@@ -525,7 +510,6 @@
             stage->MuteLayer(layerIdentifier);
         }
     }
-    regfree(&regex);
 }
 
 UsdKatanaCache::UsdKatanaCache() 
