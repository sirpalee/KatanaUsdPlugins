--- conflicted
+++ resolved
@@ -1,7 +1,3 @@
 pxr_katana_nodetypes(
-<<<<<<< HEAD
-    PxrUsdIn
-=======
     UsdIn
->>>>>>> ef380bbd
 )
