//
// Copyright 2016 Pixar
//
// Licensed under the Apache License, Version 2.0 (the "Apache License")
// with the following modification; you may not use this file except in
// compliance with the Apache License and the following modification to it:
// Section 6. Trademarks. is deleted and replaced with:
//
// 6. Trademarks. This License does not grant permission to use the trade
//    names, trademarks, service marks, or product names of the Licensor
//    and its affiliates, except as required to comply with Section 4(c) of
//    the License and to reproduce the content of the NOTICE file.
//
// You may obtain a copy of the Apache License at
//
//     http://www.apache.org/licenses/LICENSE-2.0
//
// Unless required by applicable law or agreed to in writing, software
// distributed under the Apache License with the above modification is
// distributed on an "AS IS" BASIS, WITHOUT WARRANTIES OR CONDITIONS OF ANY
// KIND, either express or implied. See the Apache License for the specific
// language governing permissions and limitations under the Apache License.
//
#include <FnGeolibServices/FnBuiltInOpArgsUtil.h>

#include "pxr/pxr.h"
#include "usdKatana/blindDataObject.h"
#include "usdKatana/cache.h"
#include "usdKatana/locks.h"
#include "usdKatana/readBlindData.h"
#include "usdKatana/usdInPluginRegistry.h"
#include "usdKatana/bootstrap.h"
#include "vtKatana/bootstrap.h"

#include "pxr/usd/usd/modelAPI.h"
#include "pxr/usd/usd/prim.h"
#include "pxr/usd/usd/stage.h"
#include "pxr/usd/usd/variantSets.h"
#include "pxr/usd/usdGeom/metrics.h"
#include "pxr/usd/usdGeom/motionAPI.h"

#include <FnGeolib/op/FnGeolibOp.h>
#include <FnGeolib/util/Path.h>
#include <FnLogging/FnLogging.h>

#include "usdKatana/utils.h"

#include "pxr/base/tf/pathUtils.h"

#include <pystring/pystring.h>
#include <stdio.h>

#include <sstream>
#include <memory>

#include <FnAttributeFunction/plugin/FnAttributeFunctionPlugin.h>

#include <FnAPI/FnAPI.h>

FnLogSetup("UsdIn")

PXR_NAMESPACE_USING_DIRECTIVE

namespace FnKat = Foundry::Katana;

// convenience macro to report an error.
#define ERROR(...)\
    interface.setAttr("type", Foundry::Katana::StringAttribute("error"));\
    interface.setAttr("errorMessage", Foundry::Katana::StringAttribute(\
        TfStringPrintf(__VA_ARGS__)));

// see overview.dox for more documentation.
class PxrUsdInOp : public FnKat::GeolibOp
{

public:

    static void setup(FnKat::GeolibSetupInterface &interface)
    {
        // Tell katana that it's safe to run this op in a runtime concurrently
        // with other runtimes.
        interface.setThreading(
                FnKat::GeolibSetupInterface::ThreadModeConcurrent);

        _hasSiteKinds = PxrUsdKatanaUsdInPluginRegistry::HasKindsForSite();
    }

    static void cook(FnKat::GeolibCookInterface &interface)
    {
        boost::shared_lock<boost::upgrade_mutex> 
            readerLock(UsdKatanaGetStageLock());


        PxrUsdKatanaUsdInPrivateData* privateData = 
            static_cast<PxrUsdKatanaUsdInPrivateData*>(
                interface.getPrivateData());

        // We may be constructing the private data locally -- in which case
        // it will not be destroyed by the Geolib runtime.
        // This won't be used directly but rather just filled if the private
        // needs to be locally built.
        std::unique_ptr<PxrUsdKatanaUsdInPrivateData> localPrivateData;

        FnKat::GroupAttribute opArgs = interface.getOpArg();
        
        // Get usdInArgs.
        PxrUsdKatanaUsdInArgsRefPtr usdInArgs;
        if (privateData) {
            usdInArgs = privateData->GetUsdInArgs();
        } else {
            FnKat::GroupAttribute additionalOpArgs;
            usdInArgs = InitUsdInArgs(interface.getOpArg(), additionalOpArgs,
                    interface.getRootLocationPath());
            opArgs = FnKat::GroupBuilder()
                .update(opArgs)
                .deepUpdate(additionalOpArgs)
                .build();
            
            // Construct local private data if none was provided by the parent.
            // This is a legitmate case for the root of the scene -- most
            // relevant with the isolatePath pointing at a deeper scope which
            // may have meaningful type/kind ops.
            
            if (usdInArgs->GetStage())
            {
                localPrivateData.reset(new PxrUsdKatanaUsdInPrivateData(
                                   usdInArgs->GetRootPrim(),
                                   usdInArgs, privateData));
                privateData = localPrivateData.get();
            }
        }
        // Validate usdInArgs.
        if (!usdInArgs) {
            ERROR("Could not initialize PxrUsdIn usdInArgs.");
            return;
        }
        
        if (!usdInArgs->GetErrorMessage().empty())
        {
            ERROR(usdInArgs->GetErrorMessage().c_str());
            return;
        }

        UsdStagePtr stage = usdInArgs->GetStage();
        
        // If privateData wasn't initialized because there's no stage in
        // usdInArgs, it would have been caught before as part of the check
        // for usdInArgs->GetErrorMessage(). check again for safety.
        UsdPrim prim;
        if (privateData)
        {
            prim = privateData->GetUsdPrim();
        }
        
        // Validate usd prim.
        if (!prim) {
            ERROR("No USD prim at %s",
                  interface.getRelativeOutputLocationPath().c_str());
            return;
        }

        // Determine if we want to perform the stage-wide queries.
        FnAttribute::IntAttribute processStageWideQueries = 
            opArgs.getChildByName("processStageWideQueries");
        if (processStageWideQueries.isValid() &&
            processStageWideQueries.getValue(0, false) == 1) {
            interface.stopChildTraversal();
            // Reset processStageWideQueries for children ops.
            opArgs = FnKat::GroupBuilder()
                .update(opArgs)
                .set("processStageWideQueries", FnAttribute::IntAttribute(0))
                .build();

            const bool stageIsZup =
                (UsdGeomGetStageUpAxis(stage)==UsdGeomTokens->z);

            interface.setAttr("info.usd.stageIsZup",
                              FnKat::IntAttribute(stageIsZup));

            // Construct the global camera list at the USD scene root.
            //
            FnKat::StringBuilder cameraListBuilder;

            SdfPathVector cameraPaths = PxrUsdKatanaUtils::FindCameraPaths(stage);

            TF_FOR_ALL(cameraPathIt, cameraPaths)
            {
                const std::string path = (*cameraPathIt).GetString();

                // only add cameras to the camera list that are beneath 
                // the isolate prim path
                if (path.find(usdInArgs->GetIsolatePath()) != 
                    std::string::npos)
                {
                    cameraListBuilder.push_back(
                        TfNormPath(usdInArgs->GetRootLocationPath()+"/"+
                            path.substr(usdInArgs->GetIsolatePath().size())));
                }
            }

            FnKat::StringAttribute cameraListAttr = cameraListBuilder.build();
            if (cameraListAttr.getNumberOfValues() > 0)
            {
                interface.setAttr("cameraList", cameraListAttr);
            }

            // lightList and some globals.itemLists.
            SdfPathVector lightPaths = PxrUsdKatanaUtils::FindLightPaths(stage);
            stage->LoadAndUnload(SdfPathSet(lightPaths.begin(), lightPaths.end()),
                                 SdfPathSet());
            PxrUsdKatanaUtilsLightListEditor lightListEditor(interface,
                                                             usdInArgs);
            for (const SdfPath &p: lightPaths) {
                lightListEditor.SetPath(p);
                PxrUsdKatanaUsdInPluginRegistry::
                    ExecuteLightListFncs(lightListEditor);
            }
            lightListEditor.Build();
            
            interface.setAttr("info.usdOpArgs", opArgs);
            interface.setAttr("info.usd.outputSession", usdInArgs->GetSessionAttr());
        }
        
        if (FnAttribute::IntAttribute(
                opArgs.getChildByName("setOpArgsToInfo")).getValue(0, false))
        {
            opArgs = FnAttribute::GroupBuilder()
                .update(opArgs)
                .del("setOpArgsToInfo")
                .build();
            
            interface.setAttr("info.usdOpArgs", opArgs);
            interface.setAttr("info.usd.outputSession", usdInArgs->GetSessionAttr());


        }
        
        

        bool verbose = usdInArgs->IsVerbose();

        // The next section only makes sense to execute on non-pseudoroot prims
        if (prim.GetPath() != SdfPath::AbsoluteRootPath())
        {
            if (!prim.IsLoaded()) {
                SdfPath pathToLoad = prim.GetPath();
                readerLock.unlock();
                prim = _LoadPrim(stage, pathToLoad, verbose);
                if (!prim) {
                    ERROR("load prim %s failed", pathToLoad.GetText());
                    return;
                }
                readerLock.lock();
            }

            //
            // If the staticScene attrs dictate that we should insert an empty
            // group at this location, configure the interface to build out the
            // current prim as if it were its own child and return before
            // executing any registered ops.
            //
            // Note, the inserted group will have the same name as the current
            // prim.
            //
            // Note, we assume that the staticScene contents are aware of the
            // inserted group, i.e. that the current contents apply to the empty
            // group and there is a child entry for the current prim.
            //

            FnKat::GroupAttribute staticScene =
                    interface.getOpArg("staticScene");
            if (FnKat::IntAttribute(staticScene.getChildByName(
                    "a.insertEmptyGroup")).getValue(0, false) == 1)
            {
                // Execute any ops contained within the staticScene args
                _ExecStaticSceneOps(interface, staticScene);

                const std::string primName = prim.GetName();

                // Same caveat as the one mentioned in BuildIntermediate...
                //
                // XXX In order for the prim's material hierarchy to get built
                // out correctly via the PxrUsdInCore_LooksGroupOp, we'll need
                // to override the original 'rootLocation' and 'isolatePath'
                // UsdIn args.
                //
                ArgsBuilder ab;
                ab.update(usdInArgs);
                ab.rootLocation =
                        interface.getOutputLocationPath() + "/" + primName;
                ab.isolatePath = prim.GetPath().GetString();

                interface.createChild(
                        primName,
                        "",
                        FnKat::GroupBuilder()
                            .update(opArgs)
                            .set("staticScene", staticScene.getChildByName(
                                "c." + primName))
                            .build(),
                        FnKat::GeolibCookInterface::ResetRootFalse,
                        new PxrUsdKatanaUsdInPrivateData(prim, ab.build(),
                                privateData),
                        PxrUsdKatanaUsdInPrivateData::Delete);
                return;
            }

            // When in "as sources and instances" mode, scan for instances
            // and masters at each location that contains a payload.
            if (prim.HasAuthoredPayloads() &&
                !usdInArgs->GetPrePopulate() &&
                FnAttribute::StringAttribute(
                    interface.getOpArg("instanceMode")
                    ).getValue("expanded", false) == 
                "as sources and instances")
            {
                FnKat::GroupAttribute masterMapping =
                    PxrUsdKatanaUtils::BuildInstanceMasterMapping(
                        prim.GetStage(), prim.GetPath());
                FnKat::StringAttribute masterParentPath(prim.GetPath().GetString());
                if (masterMapping.isValid() &&
                    masterMapping.getNumberOfChildren()) {
                    opArgs = FnKat::GroupBuilder()
                        .update(opArgs)
                        .set("masterMapping", masterMapping)
                        .set("masterParentPath", masterParentPath)
                        .build();
                } else {
                    opArgs = FnKat::GroupBuilder()
                        .update(opArgs)
                        .del("masterMapping")
                        .build();
                }
            }

            //
            // Compute and set the 'bound' attribute.
            //
            // Note, bound computation is handled here because bounding
            // box computation requires caching for optimal performance.
            // Instead of passing around a bounding box cache everywhere
            // it's needed, we use the usdInArgs data strucutre for caching.
            //

            if (PxrUsdKatanaUtils::IsBoundable(prim)) {
                interface.setAttr("bound",
                                  _MakeBoundsAttribute(prim, *privateData));
            }

            //
            // Find and execute the core op that handles the USD type.
            //

            {
                std::string opName;
                if (PxrUsdKatanaUsdInPluginRegistry::FindUsdType(
                        prim.GetTypeName(), &opName)) {
                    if (!opName.empty()) {
                        
                        if (privateData)
                        {
                            // roughly equivalent to execOp except that we can
                            // locally override privateData
                            PxrUsdKatanaUsdInPluginRegistry::ExecuteOpDirectExecFnc(
                                    opName, *privateData, opArgs, interface);

                            opArgs = privateData->updateExtensionOpArgs(opArgs);
                        }
                        
                    }
                }
            }

            //
            // Find and execute the site-specific op that handles the USD type.
            //

            {
                std::string opName;
                if (PxrUsdKatanaUsdInPluginRegistry::FindUsdTypeForSite(
                        prim.GetTypeName(), &opName)) {
                    if (!opName.empty()) {
                        if (privateData)
                        {
                            // roughly equivalent to execOp except that we can
                            // locally override privateData
                            PxrUsdKatanaUsdInPluginRegistry::ExecuteOpDirectExecFnc(
                                    opName, *privateData, opArgs, interface);
                            opArgs = privateData->updateExtensionOpArgs(opArgs);
                        }
                    }
                }
            }

            //
            // Find and execute the core kind op that handles the model kind.
            //

            bool execKindOp = FnKat::IntAttribute(
                interface.getOutputAttr("__UsdIn.execKindOp")).getValue(1, false);

            if (execKindOp)
            {
                TfToken kind;
                if (UsdModelAPI(prim).GetKind(&kind)) {
                    std::string opName;
                    if (PxrUsdKatanaUsdInPluginRegistry::FindKind(kind, &opName)) {
                        if (!opName.empty()) {
                            if (privateData)
                            {
                                // roughly equivalent to execOp except that we can
                                // locally override privateData
                                PxrUsdKatanaUsdInPluginRegistry::ExecuteOpDirectExecFnc(
                                        opName, *privateData, opArgs, interface);
                                
                                opArgs = privateData->updateExtensionOpArgs(opArgs);
                            }
                        }
                    }
                }
            }

            //
            // Find and execute the site-specific kind op that handles 
            // the model kind.
            //

            if (_hasSiteKinds) {
                TfToken kind;
                if (UsdModelAPI(prim).GetKind(&kind)) {
                    std::string opName;
                    if (PxrUsdKatanaUsdInPluginRegistry::FindKindForSite(
                            kind, &opName)) {
                        if (!opName.empty()) {
                            if (privateData)
                            {
                                PxrUsdKatanaUsdInPluginRegistry::ExecuteOpDirectExecFnc(
                                        opName, *privateData, opArgs, interface);
                                opArgs = privateData->updateExtensionOpArgs(opArgs);
                            }
                        }
                    }
                }
            }

            //
            // Read blind data. This is last because blind data opinions 
            // should always win.
            //

            PxrUsdKatanaAttrMap attrs;
            PxrUsdKatanaReadBlindData(UsdKatanaBlindDataObject(prim), attrs);
            attrs.toInterface(interface);

            //
            // Execute any ops contained within the staticScene args.
            //

            // Re-get the latest staticScene in case anything changed
            staticScene = interface.getOpArg("staticScene");
            _ExecStaticSceneOps(interface, staticScene);

        }   // if (prim.GetPath() != SdfPath::AbsoluteRootPath())
        
        bool skipAllChildren = FnKat::IntAttribute(
                interface.getOutputAttr("__UsdIn.skipAllChildren")).getValue(
                0, false);

        if (prim.IsMaster() and FnKat::IntAttribute(
                opArgs.getChildByName("childOfIntermediate")
                ).getValue(0, false) == 1)
        {
            interface.setAttr("type",
                    FnKat::StringAttribute("instance source"));
            interface.setAttr("tabs.scenegraph.stopExpand", 
                    FnKat::IntAttribute(1));

            // XXX masters are simple placeholders and will not get read as
            // models, so we'll need to explicitly process their Looks in a
            // manner similar to what the PxrUsdInCore_ModelOp does.
            UsdPrim lookPrim =
                    prim.GetChild(TfToken(
                    UsdKatanaTokens->katanaLooksScopeName));
            if (lookPrim)
            {
                interface.setAttr(UsdKatanaTokens->katanaLooksChildNameExclusionAttrName,
                        FnKat::IntAttribute(1));
                interface.createChild(TfToken(UsdKatanaTokens->katanaLooksScopeName),
                        "UsdInCore_LooksGroupOp",
                        FnKat::GroupAttribute(),
                        FnKat::GeolibCookInterface::ResetRootTrue,
                        new PxrUsdKatanaUsdInPrivateData(
                            lookPrim,
                            privateData->GetUsdInArgs(),
                            privateData),
                        PxrUsdKatanaUsdInPrivateData::Delete);
            }
        }

        if (prim.IsInstance())
        {
            UsdPrim master = prim.GetMaster();
            interface.setAttr("info.usd.masterPrimPath",
                    FnAttribute::StringAttribute(
                        master.GetPrimPath().GetString()));
            
            FnAttribute::StringAttribute masterPathAttr = 
                    opArgs.getChildByName("masterMapping." +
                            FnKat::DelimiterEncode(
                                master.GetPrimPath().GetString()));
            if (masterPathAttr.isValid())
            {
                std::string masterPath = masterPathAttr.getValue("", false);

                std::string masterParentPath = FnAttribute::StringAttribute(
                    opArgs.getChildByName("masterParentPath"))
                    .getValue("", false);
                if (masterParentPath == "/") {
                    masterParentPath = std::string();
                }

                if (!masterPath.empty())
                {
                    interface.setAttr(
                            "type", FnKat::StringAttribute("instance"));
                    interface.setAttr("geometry.instanceSource",
                            FnAttribute::StringAttribute(
                                usdInArgs->GetRootLocationPath() + 
                                masterParentPath +
                                "/Masters/" + masterPath));
                    
                    // XXX, ConstraintGroups are still made for models 
                    //      that became instances. Need to suppress creation 
                    //      of that stuff
                    interface.deleteChildren();
                    skipAllChildren = true;
                }
            }
        }
        
        // advertise available variants for UIs to choose amongst
        UsdVariantSets variantSets = prim.GetVariantSets();
        std::vector<std::string> variantNames;
        std::vector<std::string> variantValues;
        variantSets.GetNames(&variantNames);
        TF_FOR_ALL(I, variantNames)
        {
            const std::string & variantName = (*I);
            UsdVariantSet variantSet = variantSets.GetVariantSet(variantName);
            variantValues = variantSet.GetVariantNames();
            
            interface.setAttr("info.usd.variants." + variantName,
                    FnAttribute::StringAttribute(variantValues, 1));
            
            interface.setAttr("info.usd.selectedVariants." + variantName,
                    FnAttribute::StringAttribute(
                            variantSet.GetVariantSelection()));
            
        }
            
        // Emit "Masters".
        // When prepopulating, these will be discovered and emitted under
        // the root.  Otherwise, they will be discovered incrementally
        // as each payload is loaded, and we emit them under the payload's
        // location.
        if (interface.atRoot() ||
            (prim.HasAuthoredPayloads() && !usdInArgs->GetPrePopulate())) {
            FnKat::GroupAttribute masterMapping =
                    opArgs.getChildByName("masterMapping");
            if (masterMapping.isValid() && masterMapping.getNumberOfChildren())
            {
                FnGeolibServices::StaticSceneCreateOpArgsBuilder sscb(false);
                
                struct usdPrimInfo
                {
                    std::vector<std::string> usdPrimPathValues;
                    std::vector<std::string> usdPrimNameValues;
                };
                
                std::map<std::string, usdPrimInfo> primInfoPerLocation;
                
                for (size_t i = 0, e = masterMapping.getNumberOfChildren();
                        i != e; ++i)
                {
                    std::string masterName = FnKat::DelimiterDecode(
                            masterMapping.getChildName(i));
                    
                    std::string katanaPath =  FnKat::StringAttribute(
                            masterMapping.getChildByIndex(i)
                                    ).getValue("", false);
                    
                    if (katanaPath.empty())
                    {
                        continue;
                    }
                    
                    katanaPath = "Masters/" + katanaPath;
                    
                    std::string leafName =
                            FnGeolibUtil::Path::GetLeafName(katanaPath);
                    std::string locationParent =
                            FnGeolibUtil::Path::GetLocationParent(katanaPath);
                    
                    auto & entry = primInfoPerLocation[locationParent];
                    
                    entry.usdPrimPathValues.push_back(masterName);
                    entry.usdPrimNameValues.push_back(leafName);
                }
                
                for (const auto & I : primInfoPerLocation)
                {
                    const auto & locationParent = I.first;
                    const auto & entry = I.second;
                    
                    sscb.setAttrAtLocation(locationParent, "usdPrimPath",
                            FnKat::StringAttribute(entry.usdPrimPathValues));
                    sscb.setAttrAtLocation(locationParent, "usdPrimName",
                            FnKat::StringAttribute(entry.usdPrimNameValues));
                }
                
                FnKat::GroupAttribute childAttrs =
                    sscb.build().getChildByName("c");
                for (int64_t i = 0; i < childAttrs.getNumberOfChildren(); ++i)
                {
                    interface.createChild(
                        childAttrs.getChildName(i),
                        "UsdIn.BuildIntermediate",
                        FnKat::GroupBuilder()
                            .update(opArgs)
                            .set("staticScene", childAttrs.getChildByIndex(i))
                            .build(),
                        FnKat::GeolibCookInterface::ResetRootFalse,
                        new PxrUsdKatanaUsdInPrivateData(
                                usdInArgs->GetRootPrim(),
                                usdInArgs, privateData),
                        PxrUsdKatanaUsdInPrivateData::Delete);
                }
            }
        }

        if (privateData)
        {
            opArgs = PxrUsdKatanaUsdInPluginRegistry::ExecuteLocationDecoratorOps(
                    *privateData, opArgs, interface);
        }

        if (!skipAllChildren) {

            std::set<std::string> childrenToSkip;
            FnKat::GroupAttribute childOps = interface.getOutputAttr(
                "__UsdIn.skipChild");
            if (childOps.isValid()) {
                for (int64_t i = 0; i < childOps.getNumberOfChildren(); i++) {
                    std::string childName = childOps.getChildName(i);
                    bool shouldSkip = FnKat::IntAttribute(
                        childOps.getChildByIndex(i)).getValue(0, false);
                    if (shouldSkip) {
                        childrenToSkip.insert(childName);
                    }
                }
            }

            // If the prim is an instance (has a valid master path)
            // we replace the current prim with the master prim before 
            // iterating on the children.
            //
            if (prim.IsInstance() && !privateData->GetMasterPath().IsEmpty())
            {
                const UsdPrim& masterPrim = prim.GetMaster();
                if (!masterPrim)
                {
                    ERROR("USD Prim is advertised as an instance "
                        "but master prim cannot be found.");
                }
                else
                {
                    prim = masterPrim;
                }
            }

            // create children
            auto predicate = UsdPrimIsActive && !UsdPrimIsAbstract;
            if (interface.getNumInputs() == 0) {
                // Require a defining specifier on prims if there is no input.
                predicate = UsdPrimIsDefined && predicate;
            }
            TF_FOR_ALL(childIter, prim.GetFilteredChildren(predicate))
            {
                const UsdPrim& child = *childIter;
                const std::string& childName = child.GetName();

                if (childrenToSkip.count(childName)) {
                    continue;
                }

                // If we allow prims without a defining specifier then
                // also check that the prim exists in the input so we
                // have something to override.
                if (!child.HasDefiningSpecifier()) {
                    if (!interface.doesLocationExist(childName)) {
                        // Skip over with no def.
                        continue;
                    }
                }

                interface.createChild(
                        childName,
                        "",
                        FnKat::GroupBuilder()
                            .update(opArgs)
                            .set("staticScene", opArgs.getChildByName(
                                "staticScene.c." + childName))
                            .build(),
                        FnKat::GeolibCookInterface::ResetRootFalse,
                        new PxrUsdKatanaUsdInPrivateData(
                                child, usdInArgs,
                                privateData),
                        PxrUsdKatanaUsdInPrivateData::Delete);
            }
        }

        // keep things around if we are verbose
        if (!verbose) {
            interface.deleteAttr("__UsdIn");
        }
        
        
        
        
    }

    

    static PxrUsdKatanaUsdInArgsRefPtr
    InitUsdInArgs(const FnKat::GroupAttribute & opArgs,
            FnKat::GroupAttribute & additionalOpArgs,
            const std::string & rootLocationPath)
    {
        ArgsBuilder ab;
        
        FnKat::StringAttribute usdFileAttr = opArgs.getChildByName("fileName");
        if (!usdFileAttr.isValid()) {
            return ab.buildWithError("UsdIn: USD fileName not specified.");
        }

        std::string fileName = usdFileAttr.getValue();
        
        ab.rootLocation = FnKat::StringAttribute(
                opArgs.getChildByName("location")).getValue(
                        rootLocationPath, false);
        
        
        std::string sessionLocation = ab.rootLocation;
        FnKat::StringAttribute sessionLocationAttr = 
                opArgs.getChildByName("sessionLocation");
        if (sessionLocationAttr.isValid()) {
            sessionLocation = sessionLocationAttr.getValue();
        }
        
        FnAttribute::GroupAttribute sessionAttr = 
            opArgs.getChildByName("session");

        
        
        // XXX BEGIN convert the legacy variant string to the session
        // TODO: decide how long to do this as this form has been deprecated
        //       for some time but may still be present in secondary uses
        FnAttribute::GroupBuilder legacyVariantsGb;
        
        std::string variants = FnKat::StringAttribute(
                opArgs.getChildByName("variants")).getValue("", false);
        std::set<std::string> selStrings = TfStringTokenizeToSet(variants);
        TF_FOR_ALL(selString, selStrings) {
            std::string errMsg;
            if (SdfPath::IsValidPathString(*selString, &errMsg)) {
                SdfPath varSelPath(*selString);
                if (varSelPath.IsPrimVariantSelectionPath()) {
                    
                    std::string entryPath = FnAttribute::DelimiterEncode(
                            sessionLocation + 
                            varSelPath.GetPrimPath().GetString());
                    std::pair<std::string, std::string> sel =
                            varSelPath.GetVariantSelection();
                    
                    legacyVariantsGb.set(entryPath + "." + sel.first,
                            FnAttribute::StringAttribute(sel.second));
                    continue;
                }
            }
            
            return ab.buildWithError(
                    TfStringPrintf("UsdIn: Bad variant selection \"%s\"",
                            selString->c_str()).c_str());
        }
        
        FnAttribute::GroupAttribute legacyVariants = legacyVariantsGb.build();
        
        if (legacyVariants.getNumberOfChildren() > 0)
        {
            sessionAttr = FnAttribute::GroupBuilder()
                .set("variants", legacyVariants)
                .deepUpdate(sessionAttr)
                .build();
        }
        // XXX END

        ab.sessionLocation = sessionLocation;
        ab.sessionAttr = sessionAttr;

        ab.ignoreLayerRegex = FnKat::StringAttribute(
                opArgs.getChildByName("ignoreLayerRegex")).getValue("", false);

        ab.verbose = FnKat::IntAttribute(
                opArgs.getChildByName("verbose")).getValue(0, false);

        ab.outputTargets;

        typedef FnAttribute::StringAttribute::array_type StringArrayType;
        FnAttribute::StringAttribute outputTargetArgStr = FnAttribute::StringAttribute(opArgs.getChildByName(
            "outputTargets"));
        if (outputTargetArgStr.isValid())
        {
            StringArrayType outputTargetVector = outputTargetArgStr.getNearestSample(0);
            int i = 0;
            for(StringArrayType::const_iterator it = outputTargetVector.begin() ; 
                it != outputTargetVector.end() ; 
                ++it)
            {
                ab.outputTargets.insert(*it);
            }
        }


        FnKat::GroupAttribute systemArgs(opArgs.getChildByName("system"));

        ab.currentTime = 
            FnKat::FloatAttribute(systemArgs.getChildByName(
                "timeSlice.currentTime")).getValue(0, false);

        int numSamples = 
            FnKat::IntAttribute(systemArgs.getChildByName(
                "timeSlice.numSamples")).getValue(1, false);

        ab.shutterOpen =
            FnKat::FloatAttribute(systemArgs.getChildByName(
                "timeSlice.shutterOpen")).getValue(0, false);

        ab.shutterClose =
            FnKat::FloatAttribute(systemArgs.getChildByName(
                "timeSlice.shutterClose")).getValue(0, false);

        std::string motionSampleStr = FnKat::StringAttribute(
                opArgs.getChildByName("motionSampleTimes")).getValue("", false);

        // If motion samples was specified, convert the string of values
        // into a vector of doubles to store with the root args.
        //
        if (numSamples < 2 || motionSampleStr.empty())
        {
            ab.motionSampleTimes.push_back(0);
        }
        else
        {
            std::vector<std::string> tokens;
            pystring::split(motionSampleStr, tokens, " ");

            for (std::vector<std::string>::iterator it = tokens.begin(); 
                it != tokens.end(); ++it)
            {
                ab.motionSampleTimes.push_back(std::stod(*it));
            }
        }

        // Determine whether to prepopulate the USD stage.
        ab.prePopulate =
            FnKat::IntAttribute(opArgs.getChildByName("prePopulate"))
                        .getValue(1 /* default prePopulate=yes */ , false);

        ab.stage =  UsdKatanaCache::GetInstance().GetStage(
                fileName, 
                sessionAttr, sessionLocation,
                ab.ignoreLayerRegex, 
                ab.prePopulate);

        if (!ab.stage) {
            return ab.buildWithError("UsdIn: USD Stage cannot be loaded.");
        }

        if (FnAttribute::StringAttribute(
                opArgs.getChildByName("instanceMode")
                    ).getValue("expanded", false) == 
                "as sources and instances")
        {
            additionalOpArgs = FnKat::GroupAttribute("masterMapping",
                PxrUsdKatanaUtils::BuildInstanceMasterMapping(ab.stage,
                                      SdfPath::AbsoluteRootPath()), true);
        }
        
        ab.isolatePath = FnKat::StringAttribute(
            opArgs.getChildByName("isolatePath")).getValue("", false);

        // if the specified isolatePath is not a valid prim, clear it out
        if (!ab.isolatePath.empty() && !ab.stage->GetPrimAtPath(
            SdfPath(ab.isolatePath)))
        {
            std::ostringstream errorBuffer;
            errorBuffer << "UsdIn: Invalid isolatePath: " << 
                ab.isolatePath << ".";
            return ab.buildWithError(errorBuffer.str());
        }

        // get extra attributes or namespaces if they exist
        //
        FnKat::StringAttribute extraAttributesOrNamespacesAttr = 
            opArgs.getChildByName("extraAttributesOrNamespaces");

        if (extraAttributesOrNamespacesAttr.isValid())
        {
            std::vector<std::string> tokens;

            FnKat::StringAttribute::array_type values =
                extraAttributesOrNamespacesAttr.getNearestSample(0.0f);
            
            for (FnKat::StringAttribute::array_type::const_iterator I =
                    values.begin(); I != values.end(); ++I)
            {
                std::string value(*I);
                if (value.empty())
                {
                    continue;
                }
                
                pystring::split(value, tokens, ":", 1);
                ab.extraAttributesOrNamespaces[tokens[0]].push_back(value);
            }
        }
        
        FnKat::StringAttribute materialBindingPurposesAttr = 
                opArgs.getChildByName("materialBindingPurposes");
        if (materialBindingPurposesAttr.getNumberOfValues())
        {
            auto sample = materialBindingPurposesAttr.getNearestSample(0.0f);

            for (const auto & v : sample)
            {
                ab.materialBindingPurposes.emplace_back(v);
            }
        }



        // always include userProperties if not explicitly included.
        if (ab.extraAttributesOrNamespaces.find("userProperties")
                == ab.extraAttributesOrNamespaces.end())
        {
            ab.extraAttributesOrNamespaces["userProperties"].push_back(
                    "userProperties");
        }
        else
        {
            // if it is there, enforce that it includes only the top-level attr
            std::vector<std::string> & userPropertiesNames =
                    ab.extraAttributesOrNamespaces["userProperties"];
            
            userPropertiesNames.clear();
            userPropertiesNames.push_back("userProperties");
        }
        
        return ab.build();
    }

private:

    /*
     * Get the write lock and load the USD prim.
     */
    static UsdPrim _LoadPrim(
            const UsdStageRefPtr& stage, 
            const SdfPath& pathToLoad,
            bool verbose)
    {
        boost::unique_lock<boost::upgrade_mutex>
            writerLock(UsdKatanaGetStageLock());

        if (verbose) {
            FnLogInfo(TfStringPrintf(
                        "%s was not loaded. .. Loading.", 
                        pathToLoad.GetText()).c_str());
        }

        return stage->Load(pathToLoad);
    }

    static FnKat::DoubleAttribute
    _MakeBoundsAttribute(
            const UsdPrim& prim,
            const PxrUsdKatanaUsdInPrivateData& data)
    {
        if (prim.GetPath() == SdfPath::AbsoluteRootPath()) {
            // Special-case to pre-empt coding errors.
            return FnKat::DoubleAttribute();
        }
        const std::vector<double>& motionSampleTimes =
            data.GetMotionSampleTimes();
        std::vector<GfBBox3d> bounds =
            data.GetUsdInArgs()->ComputeBounds(prim, motionSampleTimes);

        bool hasInfiniteBounds = false;
        bool isMotionBackward = motionSampleTimes.size() > 1 &&
            motionSampleTimes.front() > motionSampleTimes.back();
        FnKat::DoubleAttribute boundsAttr = 
            PxrUsdKatanaUtils::ConvertBoundsToAttribute(
                bounds, motionSampleTimes, isMotionBackward, 
                &hasInfiniteBounds);

        // Report infinite bounds as a warning.
        if (hasInfiniteBounds) {
            FnLogWarn("Infinite bounds found at "<<prim.GetPath().GetString());
        }

        return boundsAttr;
    }

    static void
    _ExecStaticSceneOps(
            FnKat::GeolibCookInterface& interface,
            FnKat::GroupAttribute& staticScene)
    {
        FnKat::GroupAttribute opsGroup = staticScene.getChildByName("x");
        if (opsGroup.isValid())
        {
            for (int childindex = 0; childindex < opsGroup.getNumberOfChildren();
                    ++childindex)
            {
                FnKat::GroupAttribute entry =
                        opsGroup.getChildByIndex(childindex);

                if (!entry.isValid())
                {
                    continue;
                }

                FnKat::StringAttribute subOpType =
                        entry.getChildByName("opType");

                FnKat::GroupAttribute subOpArgs =
                        entry.getChildByName("opArgs");

                if (!subOpType.isValid() || !subOpArgs.isValid())
                {
                    continue;
                }

                interface.execOp(subOpType.getValue("", false), subOpArgs);
            }
        }
    }

    static bool _hasSiteKinds;
};

bool PxrUsdInOp::_hasSiteKinds = false;

//-----------------------------------------------------------------------------

/*
 * This op bootstraps the primary PxrUsdIn op in order to have
 * GeolibPrivateData available at the root op location in PxrUsdIn. Since the 
 * GeolibCookInterface API does not currently have the ability to pass 
 * GeolibPrivateData via execOp, and we must exec all of the registered plugins
 * to process USD prims, we instead pre-build the GeolibPrivateData for the
 * root location to ensure it is available.
 */
class PxrUsdInBootstrapOp : public FnKat::GeolibOp
{

public:

    static void setup(FnKat::GeolibSetupInterface &interface)
    {
        interface.setThreading(
                FnKat::GeolibSetupInterface::ThreadModeConcurrent);
    }

    static void cook(FnKat::GeolibCookInterface &interface)
    {
        interface.stopChildTraversal();

        boost::shared_lock<boost::upgrade_mutex> 
            readerLock(UsdKatanaGetStageLock());
            
        FnKat::GroupAttribute additionalOpArgs;
        PxrUsdKatanaUsdInArgsRefPtr usdInArgs =
                PxrUsdInOp::InitUsdInArgs(interface.getOpArg(),
                        additionalOpArgs, interface.getRootLocationPath());
        
        if (!usdInArgs) {
            ERROR("Could not initialize PxrUsdIn usdInArgs.");
            return;
        }
        
        if (!usdInArgs->GetErrorMessage().empty())
        {
            ERROR(usdInArgs->GetErrorMessage().c_str());
            return;
        }

        FnKat::GroupAttribute opArgs = FnKat::GroupBuilder()
            .update(interface.getOpArg())
            .deepUpdate(additionalOpArgs)
            .set("setOpArgsToInfo", FnAttribute::IntAttribute(1))
            .build();
        
        // Extract the basename (string after last '/') from the location
        // the PxrUsdIn op is configured to run at such that we can create
        // that child and exec the PxrUsdIn op on it.
        //
        std::vector<std::string> tokens;
        pystring::split(usdInArgs->GetRootLocationPath(), tokens, "/");

        if (tokens.empty())
        {
            ERROR("Could not initialize PxrUsdIn op with "
<<<<<<< HEAD
                "PxrUsdIn.Bootstrap op.");
=======
                "UsdIn.Bootstrap op.");
>>>>>>> ef380bbd
            return;
        }

        const std::string& rootName = tokens.back();

        interface.createChild(
                        rootName,
                        "UsdIn",
                        opArgs,
                        FnKat::GeolibCookInterface::ResetRootTrue,
                        new PxrUsdKatanaUsdInPrivateData(
                                usdInArgs->GetRootPrim(),
                                usdInArgs,
                                NULL /* parentData */),
                        PxrUsdKatanaUsdInPrivateData::Delete);
    }

};



/*
 * This op bootstraps the primary PxrUsdIn op in order to have
 * GeolibPrivateData available at the root op location in PxrUsdIn. Since the 
 * GeolibCookInterface API does not currently have the ability to pass 
 * GeolibPrivateData via execOp, and we must exec all of the registered plugins
 * to process USD prims, we instead pre-build the GeolibPrivateData for the
 * root location to ensure it is available.
 */
class PxrUsdInMaterialGroupBootstrapOp : public FnKat::GeolibOp
{

public:

    static void setup(FnKat::GeolibSetupInterface &interface)
    {
        interface.setThreading(
                FnKat::GeolibSetupInterface::ThreadModeConcurrent);
    }

    static void cook(FnKat::GeolibCookInterface &interface)
    {
        interface.stopChildTraversal();

        boost::shared_lock<boost::upgrade_mutex> 
            readerLock(UsdKatanaGetStageLock());
            
        FnKat::GroupAttribute additionalOpArgs;
        PxrUsdKatanaUsdInArgsRefPtr usdInArgs =
                PxrUsdInOp::InitUsdInArgs(interface.getOpArg(),
                        additionalOpArgs, interface.getRootLocationPath());
        
        if (!usdInArgs) {
            ERROR("Could not initialize PxrUsdIn usdInArgs.");
            return;
        }
        
        if (!usdInArgs->GetErrorMessage().empty())
        {
            ERROR(usdInArgs->GetErrorMessage().c_str());
            return;
        }

        FnKat::GroupAttribute opArgs = FnKat::GroupBuilder()
            .update(interface.getOpArg())
            .deepUpdate(additionalOpArgs)
            .build();

        PxrUsdKatanaUsdInPrivateData privateData(
                usdInArgs->GetRootPrim(),
                usdInArgs,
                NULL /* parentData */);

        PxrUsdKatanaUsdInPluginRegistry::ExecuteOpDirectExecFnc(
            "UsdInCore_LooksGroupOp", 
            privateData,
            opArgs, 
            interface);
    }

};


class PxrUsdInBuildIntermediateOp : public FnKat::GeolibOp
{
public:
    static void setup(FnKat::GeolibSetupInterface &interface)
    {
        interface.setThreading(
                FnKat::GeolibSetupInterface::ThreadModeConcurrent);
    }

    static void cook(FnKat::GeolibCookInterface &interface)
    {
        PxrUsdKatanaUsdInPrivateData* privateData =
            static_cast<PxrUsdKatanaUsdInPrivateData*>(
                interface.getPrivateData());
        
// If we are exec'ed from katana 2.x from an op which doesn't have
// PxrUsdKatanaUsdInPrivateData, we need to build some. We normally avoid
// this case by using the execDirect -- but some ops need to call
// PxrUsdInBuildIntermediateOp via execOp. In 3.x, they can (and are
// required to) provide the private data.
#if KATANA_VERSION_MAJOR < 3
        
        // We may be constructing the private data locally -- in which case
        // it will not be destroyed by the Geolib runtime.
        // This won't be used directly but rather just filled if the private
        // needs to be locally built.
        std::unique_ptr<PxrUsdKatanaUsdInPrivateData> localPrivateData;
        
        
        if (!privateData)
        {
            
            FnKat::GroupAttribute additionalOpArgs;
            auto usdInArgs = PxrUsdInOp::InitUsdInArgs(
                    interface.getOpArg(), additionalOpArgs,
                            interface.getRootLocationPath());
            auto opArgs = FnKat::GroupBuilder()
                .update(interface.getOpArg())
                .deepUpdate(additionalOpArgs)
                .build();
            
            // Construct local private data if none was provided by the parent.
            // This is a legitmate case for the root of the scene -- most
            // relevant with the isolatePath pointing at a deeper scope which
            // may have meaningful type/kind ops.
            
            if (usdInArgs->GetStage())
            {
                localPrivateData.reset(new PxrUsdKatanaUsdInPrivateData(
                                   usdInArgs->GetRootPrim(),
                                   usdInArgs, privateData));
                privateData = localPrivateData.get();
            }
            else
            {
                //TODO, warning
                return;
            }
            
        }
        
#endif 
        
        PxrUsdKatanaUsdInArgsRefPtr usdInArgs = privateData->GetUsdInArgs();

        FnKat::GroupAttribute staticScene =
                interface.getOpArg("staticScene");

        FnKat::GroupAttribute attrsGroup = staticScene.getChildByName("a");

        FnKat::StringAttribute primPathAttr =
                attrsGroup.getChildByName("usdPrimPath");
        FnKat::StringAttribute primNameAttr =
                attrsGroup.getChildByName("usdPrimName");

        
        std::set<std::string> createdChildren;
        
        // If prim attrs are present, use them to build out the usd prim.
        // Otherwise, build out a katana group.
        //
        if (primPathAttr.isValid())
        {
            attrsGroup = FnKat::GroupBuilder()
                .update(attrsGroup)
                .del("usdPrimPath")
                .del("usdPrimName")
                .build();

            
            auto usdPrimPathValues = primPathAttr.getNearestSample(0);
            
            
            
            for (size_t i = 0; i < usdPrimPathValues.size(); ++i)
            {
                std::string primPath(usdPrimPathValues[i]);
                if (!SdfPath::IsValidPathString(primPath))
                {
                    continue;
                }
                
                // Get the usd prim at the given source path.
                //
                UsdPrim prim = usdInArgs->GetStage()->GetPrimAtPath(
                        SdfPath(primPath));

                // Get the desired name for the usd prim; if one isn't provided,
                // ask the prim directly.
                //
                std::string nameToUse = prim.GetName();
                if (primNameAttr.getNumberOfValues() > static_cast<int64_t>(i))
                {
                    auto primNameAttrValues = primNameAttr.getNearestSample(0);
                    
                    std::string primName = primNameAttrValues[i];
                    if (!primName.empty())
                    {
                        nameToUse = primName;
                    }
                }

                // XXX In order for the prim's material hierarchy to get built
                // out correctly via the PxrUsdInCore_LooksGroupOp, we'll need
                // to override the original 'rootLocation' and 'isolatePath'
                // UsdIn args.
                //
                ArgsBuilder ab;
                ab.update(usdInArgs);
                ab.rootLocation =
                        interface.getOutputLocationPath() + "/" + nameToUse;
                ab.isolatePath = primPath;

                // If the child we are making has intermediate children,
                // send those along. This currently happens with point
                // instancer prototypes and the children of Looks groups.
                //
                FnKat::GroupAttribute childrenGroup =
                        staticScene.getChildByName("c." + nameToUse);

                createdChildren.insert(nameToUse);
                // Build the prim using PxrUsdIn.
                //
                interface.createChild(
                        nameToUse,
                        "UsdIn",
                        FnKat::GroupBuilder()
                            .update(interface.getOpArg())
                            .set("childOfIntermediate", FnKat::IntAttribute(1))
                            .set("staticScene", childrenGroup)
                            .build(),
                        FnKat::GeolibCookInterface::ResetRootFalse,
                        new PxrUsdKatanaUsdInPrivateData(prim, ab.build(),
                                privateData),
                        PxrUsdKatanaUsdInPrivateData::Delete);
            }
        }
        
        FnKat::GroupAttribute childrenGroup =
            staticScene.getChildByName("c");
        for (size_t i = 0, e = childrenGroup.getNumberOfChildren(); i != e;
                 ++i)
        {
            FnKat::GroupAttribute childGroup =
                    childrenGroup.getChildByIndex(i);

            if (!childGroup.isValid())
            {
                continue;
            }

            std::string childName = childrenGroup.getChildName(i);
            
            if (createdChildren.find(childName) != createdChildren.end())
            {
                continue;
            }
            
            // Build the intermediate group using the same op.
            //
            interface.createChild(
                    childrenGroup.getChildName(i),
                    "",
                    FnKat::GroupBuilder()
                        .update(interface.getOpArg())
                        .set("staticScene", childGroup)
                        .build(),
                    FnKat::GeolibCookInterface::ResetRootFalse,
                    new PxrUsdKatanaUsdInPrivateData(
                            usdInArgs->GetRootPrim(), usdInArgs,
                            privateData),
                    PxrUsdKatanaUsdInPrivateData::Delete);
        }
        

        // Apply local attrs.
        //
        for (size_t i = 0, e = attrsGroup.getNumberOfChildren(); i != e; ++i)
        {
            interface.setAttr(attrsGroup.getChildName(i),
                    attrsGroup.getChildByIndex(i));
        }
        
    }
};




class PxrUsdInAddViewerProxyOp : public FnKat::GeolibOp
{
public:
    static void setup(FnKat::GeolibSetupInterface &interface)
    {
        interface.setThreading(
                FnKat::GeolibSetupInterface::ThreadModeConcurrent);
    }

    static void cook(FnKat::GeolibCookInterface &interface)
    {
        interface.setAttr("proxies", 
        PxrUsdKatanaUtils::GetViewerProxyAttr(
            FnKat::DoubleAttribute(interface.getOpArg("currentTime")
                    ).getValue(0.0, false),
            FnKat::StringAttribute(interface.getOpArg("fileName")
                    ).getValue("", false),
            
            FnKat::StringAttribute(interface.getOpArg("isolatePath")
                    ).getValue("", false),
            
            FnKat::StringAttribute(interface.getOpArg("rootLocation")
                    ).getValue("", false),
            interface.getOpArg("session"),
            FnKat::StringAttribute(interface.getOpArg("ignoreLayerRegex")
                    ).getValue("", false)
        ));
    }
};





class FlushStageFnc : public Foundry::Katana::AttributeFunction
{
public:
    static FnAttribute::Attribute run(FnAttribute::Attribute args)
    {
        boost::upgrade_lock<boost::upgrade_mutex>
                readerLock(UsdKatanaGetStageLock());
        
        FnKat::GroupAttribute additionalOpArgs;
        auto usdInArgs = PxrUsdInOp::InitUsdInArgs(args, additionalOpArgs,
                "/root");
        
        if (usdInArgs)
        {
            boost::upgrade_to_unique_lock<boost::upgrade_mutex>
                    writerLock(readerLock);
            UsdKatanaCache::GetInstance().FlushStage(usdInArgs->GetStage());
        }
        
        
        return FnAttribute::Attribute();
    }

};



//-----------------------------------------------------------------------------

DEFINE_GEOLIBOP_PLUGIN(PxrUsdInOp)
DEFINE_GEOLIBOP_PLUGIN(PxrUsdInBootstrapOp)
DEFINE_GEOLIBOP_PLUGIN(PxrUsdInMaterialGroupBootstrapOp)
DEFINE_GEOLIBOP_PLUGIN(PxrUsdInBuildIntermediateOp)
DEFINE_GEOLIBOP_PLUGIN(PxrUsdInAddViewerProxyOp)
DEFINE_ATTRIBUTEFUNCTION_PLUGIN(FlushStageFnc);

void registerPlugins()
{
    REGISTER_PLUGIN(PxrUsdInOp, "UsdIn", 0, 1);
    REGISTER_PLUGIN(PxrUsdInBootstrapOp, "UsdIn.Bootstrap", 0, 1);
    REGISTER_PLUGIN(PxrUsdInMaterialGroupBootstrapOp, 
        "UsdIn.BootstrapMaterialGroup", 0, 1);
    REGISTER_PLUGIN(PxrUsdInBuildIntermediateOp,
        "UsdIn.BuildIntermediate", 0, 1);    
    REGISTER_PLUGIN(PxrUsdInAddViewerProxyOp,
        "UsdIn.AddViewerProxy", 0, 1);    
    REGISTER_PLUGIN(FlushStageFnc,
        "UsdIn.FlushStage", 0, 1);
    
<<<<<<< HEAD
    
=======
    PxrUsdKatanaBootstrap();
    PxrVtKatanaBootstrap();
>>>>>>> ef380bbd
}<|MERGE_RESOLUTION|>--- conflicted
+++ resolved
@@ -1,3 +1,9 @@
+// These files began life as part of the main USD distribution
+// https://github.com/PixarAnimationStudios/USD.
+// In 2019, Foundry and Pixar agreed Foundry should maintain and curate
+// these plug-ins, and they moved to
+// https://github.com/TheFoundryVisionmongers/katana-USD
+// under the same Modified Apache 2.0 license, as shown below.
 //
 // Copyright 2016 Pixar
 //
@@ -1121,11 +1127,7 @@
         if (tokens.empty())
         {
             ERROR("Could not initialize PxrUsdIn op with "
-<<<<<<< HEAD
-                "PxrUsdIn.Bootstrap op.");
-=======
                 "UsdIn.Bootstrap op.");
->>>>>>> ef380bbd
             return;
         }
 
@@ -1501,10 +1503,6 @@
     REGISTER_PLUGIN(FlushStageFnc,
         "UsdIn.FlushStage", 0, 1);
     
-<<<<<<< HEAD
-    
-=======
     PxrUsdKatanaBootstrap();
     PxrVtKatanaBootstrap();
->>>>>>> ef380bbd
 }