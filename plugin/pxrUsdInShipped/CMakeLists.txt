--- conflicted
+++ resolved
@@ -1,21 +1,5 @@
 set(PXR_PACKAGE pxrUsdInShipped)
 
-<<<<<<< HEAD
-pxr_plugin(${PXR_PACKAGE}
-    KATANA_PLUGIN
-    LIBRARIES
-        katanaAttrfncApi
-        katanaOpApi
-        katanaPluginApi
-        kind
-        usd
-        usdGeom
-        usdKatana
-        usdShade
-        usdLux
-        usdRi
-
-=======
 set(vtKatana_LIBRARY "")
 if (NOT ${KATANA_API_VERSION} VERSION_LESS "3.0.0")
     set(vtKatana_LIBRARY "vtKatana")
@@ -31,7 +15,6 @@
         ${vtKatana_LIBRARY}
         Boost::system
 
->>>>>>> ef380bbd
     PRIVATE_CLASSES
         attrfnc_materialReference
 
@@ -54,10 +37,7 @@
         nurbsPatch.cpp
         pointInstancer.cpp
         points.cpp
-<<<<<<< HEAD
         resolveMaterialBindings.cpp
-=======
->>>>>>> ef380bbd
         scope.cpp
         uiUtils.cpp
         xform.cpp
