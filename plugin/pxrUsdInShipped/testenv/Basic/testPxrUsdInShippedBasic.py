<<<<<<< HEAD
=======
# These files began life as part of the main USD distribution
# https://github.com/PixarAnimationStudios/USD.
# In 2019, Foundry and Pixar agreed Foundry should maintain and curate
# these plug-ins, and they moved to
# https://github.com/TheFoundryVisionmongers/KatanaUsdPlugins
# under the same Modified Apache 2.0 license, as shown below.
>>>>>>> 21e316c6
#
# Copyright 2017 Pixar
#
# Licensed under the Apache License, Version 2.0 (the "Apache License")
# with the following modification; you may not use this file except in
# compliance with the Apache License and the following modification to it:
# Section 6. Trademarks. is deleted and replaced with:
#
# 6. Trademarks. This License does not grant permission to use the trade
#    names, trademarks, service marks, or product names of the Licensor
#    and its affiliates, except as required to comply with Section 4(c) of
#    the License and to reproduce the content of the NOTICE file.
#
# You may obtain a copy of the Apache License at
#
#     http://www.apache.org/licenses/LICENSE-2.0
#
# Unless required by applicable law or agreed to in writing, software
# distributed under the Apache License with the above modification is
# distributed on an "AS IS" BASIS, WITHOUT WARRANTIES OR CONDITIONS OF ANY
# KIND, either express or implied. See the Apache License for the specific
# language governing permissions and limitations under the Apache License.
#
import unittest

from Katana import FnAttribute, KatanaFile, NodegraphAPI, Nodes3DAPI

model_blacklist = frozenset((
    'proxies.viewer.load.opArgs.a.fileName',
    'important',
    'pin',
    'prmanStatements'
))

def stripBlacklistAttrs(attrs, blacklist):
    """
    Strip blacklisted attributes from the given attributes. Examples
    of blacklisted attributes are internal-only attributes or ones that
    may change depending on the context in which this test is executed.
    """
    gb = FnAttribute.GroupBuilder()
    gb.update(attrs)

    for attrName in blacklist:
        gb.delete(attrName)

    return gb.build()

class TestPxrOpUsdInShippedBasic(unittest.TestCase):

    @classmethod
    def setUpClass(cls):
        KatanaFile.Load('basic.katana')

    def getBaselineAttrs(self, filename):
        with open(filename) as f:
            baselineAttrs = FnAttribute.Attribute.parseXML(f.read())
        return baselineAttrs

    def getLocationData(self, usdPath):
        client = Nodes3DAPI.CreateClient(NodegraphAPI.GetNode('UsdIn'))
        return client.cookLocation('/root/world/geo%s' % usdPath)

    def test_mesh(self):
        attrs = self.getLocationData('/World/Mesh').getAttrs()
        baselineAttrs = self.getBaselineAttrs('mesh.attrs')

        self.assertEqual(attrs.getHash(), baselineAttrs.getHash())

    def test_xform(self):
        attrs = self.getLocationData('/World/Xform').getAttrs()
        baselineAttrs = self.getBaselineAttrs('xform.attrs')

        self.assertEqual(attrs.getHash(), baselineAttrs.getHash())

    def test_model(self):
        attrs = self.getLocationData('/World/anim/Model').getAttrs()
        attrs = stripBlacklistAttrs(attrs, model_blacklist)
        baselineAttrs = self.getBaselineAttrs('model.attrs')

        self.assertEqual(attrs.getHash(), baselineAttrs.getHash())

    def test_modelConstraints(self):
        locationData = self.getLocationData('/World/anim/Model')
        self.assertIn("ConstraintTargets", locationData.getPotentialChildren())
        
        locationData = self.getLocationData('/World/anim/Model/ConstraintTargets')
        self.assertIn("RootXf", locationData.getPotentialChildren())

    def test_camera(self):
        attrs = self.getLocationData('/World/main_cam').getAttrs()
        attrs = stripBlacklistAttrs(attrs, model_blacklist)
        baselineAttrs = self.getBaselineAttrs('camera.attrs')

        self.assertEqual(attrs.getHash(), baselineAttrs.getHash())

    def test_look(self):
        attrs = self.getLocationData('/World/Looks/PxrDisney5SG').getAttrs()
        baselineAttrs = self.getBaselineAttrs('look.attrs')

        self.assertEqual(attrs.getHash(), baselineAttrs.getHash())

    def test_faceSet(self):
        attrs = self.getLocationData('/World/FaceSet/Plane').getAttrs()
        baselineAttrs = self.getBaselineAttrs('plane.attrs')

        self.assertEqual(attrs.getHash(), baselineAttrs.getHash())

        attrs = self.getLocationData('/World/FaceSet/Plane/faceset_0').getAttrs()
        baselineAttrs = self.getBaselineAttrs('faceset0.attrs')

        self.assertEqual(attrs.getHash(), baselineAttrs.getHash())

        attrs = self.getLocationData('/World/FaceSet/Plane/faceset_1').getAttrs()
        baselineAttrs = self.getBaselineAttrs('faceset1.attrs')

        self.assertEqual(attrs.getHash(), baselineAttrs.getHash())

    def test_collections(self):
        attrs = self.getLocationData("/World/anim/TestCollections").getAttrs()
        attrs = stripBlacklistAttrs(attrs, model_blacklist)
        baselineAttrs = self.getBaselineAttrs('collection.attrs')
        self.assertEqual(attrs.getHash(), baselineAttrs.getHash())
    
        attrs = self.getLocationData(
            "/World/anim/TestCollections/Geom").getAttrs()
        baselineAttrs = self.getBaselineAttrs('geomCollection.attrs')
        self.assertEqual(attrs.getHash(), baselineAttrs.getHash())    

        attrs = self.getLocationData(
            "/World/anim/TestCollections/Geom/LampBase").getAttrs()
        baselineAttrs = self.getBaselineAttrs('descendantCollection.attrs')
        self.assertEqual(attrs.getHash(), baselineAttrs.getHash())
            
    def test_skippedBindingToLookNotUnderLooks(self):
        attrs = self.getLocationData('/World/Xform').getAttrs()
        self.assertTrue(attrs.getChildByName("materialAssign") is None)

if __name__ == '__main__':

    import sys

    # create test suite
    test_suite = unittest.TestSuite()
    test_suite.addTest(unittest.makeSuite(TestPxrOpUsdInShippedBasic))

    # run test suite
    runner = unittest.TextTestRunner()
    result = runner.run(test_suite)

    # verify result
    sys.exit(not result.wasSuccessful())<|MERGE_RESOLUTION|>--- conflicted
+++ resolved
@@ -1,12 +1,9 @@
-<<<<<<< HEAD
-=======
 # These files began life as part of the main USD distribution
 # https://github.com/PixarAnimationStudios/USD.
 # In 2019, Foundry and Pixar agreed Foundry should maintain and curate
 # these plug-ins, and they moved to
 # https://github.com/TheFoundryVisionmongers/KatanaUsdPlugins
 # under the same Modified Apache 2.0 license, as shown below.
->>>>>>> 21e316c6
 #
 # Copyright 2017 Pixar
 #
