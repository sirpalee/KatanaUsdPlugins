--- conflicted
+++ resolved
@@ -1,3 +1,9 @@
+// These files began life as part of the main USD distribution
+// https://github.com/PixarAnimationStudios/USD.
+// In 2019, Foundry and Pixar agreed Foundry should maintain and curate
+// these plug-ins, and they moved to
+// https://github.com/TheFoundryVisionmongers/katana-USD
+// under the same Modified Apache 2.0 license, as shown below.
 //
 // Copyright 2016 Pixar
 //
@@ -147,10 +153,7 @@
     
     REGISTER_PLUGIN(MaterialReferenceAttrFnc, "PxrUsdInMaterialReference", 0, 1);
     REGISTER_PLUGIN(LibraryMaterialNamesAttrFnc, "PxrUsdInLibraryMaterialNames", 0, 1);
-<<<<<<< HEAD
-=======
 
     PxrUsdKatanaBootstrap();
     PxrVtKatanaBootstrap();
->>>>>>> ef380bbd
 }