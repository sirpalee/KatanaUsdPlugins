<<<<<<< HEAD

# KatanaUsdPlugins

The Katana Plugins were originally authored by Pixar and this repository was
=======
# KatanaUsdPlugins

The KatanaUsdPlugins originally authored by Pixar and this repository was
>>>>>>> 4644a1a3
originally based on the 19.11 version of the USD library.
https://github.com/PixarAnimationStudios/USD/releases/tag/v19.11

This section contains libraries and plug-ins for Katana. We have provided a new 
build mechanism to modularize the building process, allowing the plug-ins to be 
built against multiple compatible USD and Katana versions (depending on API 
compatibility). There is a document attached to this repository (BUILDING.md)
which describes how to go about making your own CMake build scripts.

See the [online documentation](http://openusd.org/docs/Katana-USD-Plugins.html)
for more details.<|MERGE_RESOLUTION|>--- conflicted
+++ resolved
@@ -1,13 +1,6 @@
-<<<<<<< HEAD
-
-# KatanaUsdPlugins
-
-The Katana Plugins were originally authored by Pixar and this repository was
-=======
 # KatanaUsdPlugins
 
 The KatanaUsdPlugins originally authored by Pixar and this repository was
->>>>>>> 4644a1a3
 originally based on the 19.11 version of the USD library.
 https://github.com/PixarAnimationStudios/USD/releases/tag/v19.11
 
