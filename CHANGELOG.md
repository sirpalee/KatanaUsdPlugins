--- conflicted
+++ resolved
@@ -1,7 +1,5 @@
 # Change List
 
-<<<<<<< HEAD
-=======
 # 19.11_fn6
 
 - TP 459692 - [USD I/O] Supporting Ramp widgets with UsdExport and Import
@@ -16,7 +14,6 @@
 - TP 458445 - Small fixes to remove standalone compilation warnings.
 - TP 455245 - Fixing terminal export and import for shaders.
 
->>>>>>> 63ea1ca7
 ## 19.11_fn4
 
 - The UsdExport changes are not compatible with Katana releases older than
